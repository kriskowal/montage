--- conflicted
+++ resolved
@@ -1,9 +1,5 @@
 .npmignore
 .tmp
-<<<<<<< HEAD
-/node_modules
-=======
->>>>>>> b1466650
 .idea
 .DS_Store
 lcov.info
