{
  "name": "mr",
<<<<<<< HEAD
  "version": "0.12.13",
=======
  "version": "0.12.14",
>>>>>>> b1466650
  "description": "A refresh-only CommonJS module system for browsers, used in Montage",
  "main": "require",
  "scripts": {
    "test": "node spec/phantom.js"
  },
  "bin": {
    "mr": "bin/mr"
  },
  "mappings": {
    "q": {
      "name": "q",
      "location": "packages/q"
    }
  },
  "dependencies": {
    "q": "0.9.2"
  },
  "devDependencies": {
    "qs": "~0.5.3",
    "wd": "~0.0.31",
<<<<<<< HEAD
    "joey": "~0.1.3"
=======
    "joey": "~0.1.3",
    "istanbul": "~0.1.34",
    "q-io": "~1.6.4"
>>>>>>> b1466650
  },
  "exclude": [
    "README.md",
    "CHANGES.md",
    "LICENSE.md",
    "bootstrap-node.js",
    "node.js",
    "adhoc.*",
    "bin",
    "demo",
    "spec"
  ]
}<|MERGE_RESOLUTION|>--- conflicted
+++ resolved
@@ -1,10 +1,6 @@
 {
   "name": "mr",
-<<<<<<< HEAD
-  "version": "0.12.13",
-=======
   "version": "0.12.14",
->>>>>>> b1466650
   "description": "A refresh-only CommonJS module system for browsers, used in Montage",
   "main": "require",
   "scripts": {
@@ -25,13 +21,9 @@
   "devDependencies": {
     "qs": "~0.5.3",
     "wd": "~0.0.31",
-<<<<<<< HEAD
-    "joey": "~0.1.3"
-=======
     "joey": "~0.1.3",
     "istanbul": "~0.1.34",
     "q-io": "~1.6.4"
->>>>>>> b1466650
   },
   "exclude": [
     "README.md",
