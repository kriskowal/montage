/* <copyright>
 This file contains proprietary software owned by Motorola Mobility, Inc.<br/>
 No rights, expressed or implied, whatsoever to this software are provided by Motorola Mobility, Inc. hereunder.<br/>
 (c) Copyright 2012 Motorola Mobility, Inc.  All Rights Reserved.
 </copyright> */
/*global bootstrap */
bootstrap("require/browser", function (require) {

var Require = require("require");
var Promise = require("promise");
var URL = require("mini-url");
var GET = "GET";
var APPLICATION_JAVASCRIPT_MIMETYPE = "application/javascript";
var FILE_PROTOCOL = "file:";
var global = typeof global !== "undefined" ? global : window;

Require.getLocation = function() {
    return URL.resolve(window.location, ".");
};

Require.overlays = ["window", "browser", "montage"];

// Determine if an XMLHttpRequest was successful
// Some versions of WebKit return 0 for successful file:// URLs
function xhrSuccess(req) {
    return (req.status === 200 || (req.status === 0 && req.responseText));
}

// Due to crazy variabile availability of new and old XHR APIs across
// platforms, this implementation registers every known name for the event
// listeners.  The promise library ascertains that the returned promise
// is resolved only by the first event.
// http://dl.dropbox.com/u/131998/yui/misc/get/browser-capabilities.html
Require.read = function (url) {

    if (URL.resolve(window.location, url).indexOf(FILE_PROTOCOL) === 0) {
        throw new Error("XHR does not function for file: protocol");
    }

    var request = new XMLHttpRequest();
    var response = Promise.defer();

    function onload() {
        if (xhrSuccess(request)) {
            response.resolve(request.responseText);
        } else {
            onerror();
        }
    }

    function onerror() {
        response.reject(new Error("Can't XHR " + JSON.stringify(url)));
    }

    try {
        request.open(GET, url, true);
        if (request.overrideMimeType) {
            request.overrideMimeType(APPLICATION_JAVASCRIPT_MIMETYPE);
        }
        request.onreadystatechange = function () {
            if (request.readyState === 4) {
                onload();
            }
        };
        request.onload = request.load = onload;
        request.onerror = request.error = onerror;
    } catch (exception) {
        response.reject(exception.message, exception);
    }

    request.send();
    return response.promise;
};

// By using a named "eval" most browsers will execute in the global scope.
// http://www.davidflanagan.com/2010/12/global-eval-in.html
// Unfortunately execScript doesn't always return the value of the evaluated expression (at least in Chrome)
var globalEval = /*this.execScript ||*/eval;
// For Firebug evaled code isn't debuggable otherwise
// http://code.google.com/p/fbug/issues/detail?id=2198
if (global.navigator && global.navigator.userAgent.indexOf("Firefox") >= 0) {
    globalEval = new Function("_", "return eval(_)");
}

var __FILE__String = "__FILE__",
    DoubleUnderscoreString = "__",
    globalEvalConstantA = "(function ",
    globalEvalConstantB = "(require, exports, module) {",
    globalEvalConstantC = "//*/\n})\n//@ sourceURL=";

Require.Compiler = function (config) {
    return function(module) {
        if (module.factory || module.text === void 0)
            return module;
        if (config.useScriptInjection)
            throw new Error("Can't use eval.");

        // Here we use a couple tricks to make debugging better in various browsers:
        // TODO: determine if these are all necessary / the best options
        // 1. name the function with something inteligible since some debuggers display the first part of each eval (Firebug)
        // 2. append the "//@ sourceURL=location" hack (Safari, Chrome, Firebug)
        //  * http://pmuellr.blogspot.com/2009/06/debugger-friendly.html
        //  * http://blog.getfirebug.com/2009/08/11/give-your-eval-a-name-with-sourceurl/
        //      TODO: investigate why this isn't working in Firebug.
        // 3. set displayName property on the factory function (Safari, Chrome)

        var displayName = __FILE__String+module.location.replace(/\.\w+$|\W/g, DoubleUnderscoreString);

        try {
            module.factory = globalEval(globalEvalConstantA+displayName+globalEvalConstantB+module.text+globalEvalConstantC+module.location);
        } catch (exception) {
            exception.message = exception.message + " in " + module.location;
            throw exception;
        }

        // This should work and would be simpler, but Firebug does not show scripts executed via "new Function()" constructor.
        // TODO: sniff browser?
        // module.factory = new Function("require", "exports", "module", module.text + "\n//*/"+sourceURLComment);

        module.factory.displayName = displayName;
    }
};

Require.XhrLoader = function (config) {
    return function (url, module) {
        return config.read(url)
        .then(function (text) {
            module.type = "javascript";
            module.text = text;
            module.location = url;
        });
    };
};

var definitions = {};
var getDefinition = function (hash, id) {
    definitions[hash] = definitions[hash] || {};
    definitions[hash][id] = definitions[hash][id] || Promise.defer();
    return definitions[hash][id];
};
// global
montageDefine = function (hash, id, module) {
    getDefinition(hash, id).resolve(module);
};

Require.loadScript = function (location) {
    var script = document.createElement("script");
    script.onload = function() {
        script.parentNode.removeChild(script);
    };
    script.onerror = function (error) {
        script.parentNode.removeChild(script);
    };
    script.src = location;
    script.defer = true;
    document.getElementsByTagName("head")[0].appendChild(script);
};

Require.ScriptLoader = function (config) {
    var hash = config.packageDescription.hash;
    return function (location, module) {
        return Promise.fcall(function () {

            // short-cut by predefinition
            if (definitions[hash] && definitions[hash][module.id]) {
                return definitions[hash][module.id].promise;
            }

            if (/\.js$/.test(location)) {
                location = location.replace(/\.js/, ".load.js");
            } else {
                location += ".load.js";
            }

            Require.loadScript(location);

            return getDefinition(hash, module.id).promise;
        })
        .then(function (definition) {
            delete definitions[hash][module.id];
            for (var name in definition) {
                module[name] = definition[name];
            }
            module.location = location;
            module.directory = URL.resolve(location, ".");
        });
    };
};

// old version
var loadPackageDescription = Require.loadPackageDescription;
Require.loadPackageDescription = function (dependency, config) {
    if (dependency.hash) { // use script injection
        var definition = getDefinition(dependency.hash, "package.json").promise;
<<<<<<< HEAD
        // the package.json might come in a preloading bundle.  if so, we do not
        // want to issue a script injection.  however, if by the time preloading
        // has finished the package.json has not arrived, we will need to kick off
        // a request for the package.json.load.js script.
        if (config.preloaded.isPending()) {
            config.preloaded
            .then(function (result) {
                if (definition.isPending()) {
                    var location = URL.resolve(dependency.location, "package.json.load.js");
=======
        var location = URL.resolve(dependency.location, "package.json.load.js");

        // The package.json might come in a preloading bundle. If so, we do not
        // want to issue a script injection. However, if by the time preloading
        // has finished the package.json has not arrived, we will need to kick off
        // a request for the package.json.load.js script.
        if (config.preloaded && config.preloaded.isPending()) {
            config.preloaded
            .then(function () {
                if (definition.isPending()) {
>>>>>>> b1466650
                    Require.loadScript(location);
                }
            })
            .done();
<<<<<<< HEAD
=======
        } else if (definition.isPending()) {
            // otherwise preloading has already completed and we don't have the
            // package description, so load it
            Require.loadScript(location);
>>>>>>> b1466650
        }

        return definition.get("exports");
    } else {
        // fall back to normal means
        return loadPackageDescription(dependency, config);
    }
};

Require.makeLoader = function (config) {
    var Loader;
    if (config.useScriptInjection) {
        Loader = Require.ScriptLoader;
    } else {
        Loader = Require.XhrLoader;
    }
    return Require.MappingsLoader(
        config,
        Require.ExtensionsLoader(
            config,
            Require.PathsLoader(
                config,
                Require.MemoizedLoader(
                    config,
                    Loader(config)
                )
            )
        )
    );
};

});<|MERGE_RESOLUTION|>--- conflicted
+++ resolved
@@ -192,17 +192,6 @@
 Require.loadPackageDescription = function (dependency, config) {
     if (dependency.hash) { // use script injection
         var definition = getDefinition(dependency.hash, "package.json").promise;
-<<<<<<< HEAD
-        // the package.json might come in a preloading bundle.  if so, we do not
-        // want to issue a script injection.  however, if by the time preloading
-        // has finished the package.json has not arrived, we will need to kick off
-        // a request for the package.json.load.js script.
-        if (config.preloaded.isPending()) {
-            config.preloaded
-            .then(function (result) {
-                if (definition.isPending()) {
-                    var location = URL.resolve(dependency.location, "package.json.load.js");
-=======
         var location = URL.resolve(dependency.location, "package.json.load.js");
 
         // The package.json might come in a preloading bundle. If so, we do not
@@ -213,18 +202,14 @@
             config.preloaded
             .then(function () {
                 if (definition.isPending()) {
->>>>>>> b1466650
                     Require.loadScript(location);
                 }
             })
             .done();
-<<<<<<< HEAD
-=======
         } else if (definition.isPending()) {
             // otherwise preloading has already completed and we don't have the
             // package description, so load it
             Require.loadScript(location);
->>>>>>> b1466650
         }
 
         return definition.get("exports");
