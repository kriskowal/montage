/* <copyright>
 This file contains proprietary software owned by Motorola Mobility, Inc.<br/>
 No rights, expressed or implied, whatsoever to this software are provided by Motorola Mobility, Inc. hereunder.<br/>
 (c) Copyright 2011 Motorola Mobility, Inc.  All Rights Reserved.
 </copyright> */
/**
 @module montage/core/serializer
 @requires montage
 @requires montage/core/uuid
 @requires montage/core/deserializer
 */
var Montage = require("montage").Montage;
var Uuid = require("core/uuid").Uuid;
var Deserializer = require("core/deserializer").Deserializer;
var logger = require("core/logger").logger("serializer");

<<<<<<< HEAD
=======
var Element;

>>>>>>> 37464b2b
// Shadowing the global with a local allows us to feature-test without typeof
// Element does not exist on the server-side
if (typeof window !== "undefined") {
    Element = window.Element;
}

/**
 @class module:montage/core/serializer.Serializer
 @classdesc Serialized objects are indexed by uuid.
 @extends module:montage/core/core.Montage
 */
var Serializer = Montage.create(Montage, /** @lends module:montage/serializer.Serializer# */ {
    _MONTAGE_ID_ATTRIBUTE: {value: "data-montage-id"},
    _serializedObjects: {value: {}}, // uuid -> string
    _serializedReferences: {value: {}}, // uuid -> string
    _externalObjects: {value: null}, // label -> object
    _externalElements: {value: null},
    _objectStack: {value: null},
    _objectReferences: {value: null}, // uuid -> object with properies
    // last used index of an objectName to create a label
    _objectNamesIndex: {value: null},
    _objectLabels: {value: null}, // uuid -> label
    _serializationUnits: {value: []},

    serializeNullValues: {value: false},

    /**
     Defines a serialization unit for an object.
     @function
     @param {string} name The unit name.
     @param {function} funktion The delegate function that creates the serialization unit. This function accepts the object being serialized as an argument and should return an object to be be JSON'd.
     */
    defineSerializationUnit: {value: function(name, funktion) {
        this._serializationUnits.push({
            name: name,
            funktion: funktion
        });
    }},

    /**
     Defines the require function to be used.
     @function
     @param {function} require The require function to be used to identify module ids of the objects being serialized.
     */
    initWithRequire: {
        value: function(require) {
            this._require = require;
            return this;
        }
    },

    /**
     Serializes a single object.
     @function
     @param {object} object The object to be serialized.
     @returns {string} The serialized object.
     */
    serializeObject: {
        value: function(object) {
            return this.serialize({root: object});
        }
    },

    /**
     Serialize several objects under specific labels.
     @function
     @param {object} objects A label->object mapping of the objects to be serialized.
     @returns {string} The serialized objects.
     */
    serialize: {
        value: function(objects) {
            var serialization,
                valueSerialization,
                label;

            this._serializedObjects = {};
            this._serializedReferences = {};
            this._externalObjects = {};
            this._externalElements = [];
            this._objectNamesIndex = {};
            this._objectLabels = {};
            this._objectReferences = {};

            for (label in objects) {
                this._objectLabels[objects[label].uuid] = label;
            }

            for (label in objects) {
                valueSerialization = this._serializeValue(objects[label], null, 2);
                // objects are automatically inserted as top level objects after calling _serializeValue, but native objects have to be manually inserted them.
                if (!(label in this._serializedObjects)) {
                    this._serializedObjects[label] = {value: valueSerialization};
                }
            }

            serialization = this._getSerialization(this._serializedObjects);
            //console.log(serialization);
            // save the require used for this serialization
            this._require = require;
            this._serialization = serialization;
            return serialization;
        }
    },

    /**
     This function is to be used in the context of serializeSelf delegate used for custom object serializations.
     It adds an entry to the "properties" serialization unit of the object being serialized.
     @function
     @param {string} name The name of the entry to be added.
     @param {string} value The value to be serialized.
     */
    set: {value: function(name, value) {
        var stack = this._objectStack;

        return (stack[stack.length - 1][name] = value);
    }},

    /**
     This function is to be used in the context of serializeSelf delegate used for custom object serializations.
     It adds an entry to the "properties" serialization unit of the object being serialized. The value for this entry will be stored as a reference only and not the value itself.
     @function
     @param {string} name The name of the entry to be added.
     @param {string} value The value to be referenced.
     */
    setReference: {value: function(name, value) {
        var stack = this._objectStack,
            stackElement = stack[stack.length - 1],
            objectReferences = this._objectReferences,
            uuid = stackElement.uuid;

        if (!(uuid in objectReferences)) {
            objectReferences[uuid] = {};
            objectReferences[uuid][name] = true;
        }

        return (stackElement[name] = value);
    }},

    /**
     This function is to be used in the context of serializeSelf delegate used for custom object serializations.
     It serializes all properties specified as part of the "properties" serialization unit.
     @function
     @param {array} propertyNames The array with the property names to be serialized.
     */
    setProperties: {value: function(propertyNames) {
        var ix = this._objectStack.length - 2,
            object = this._objectStack[ix];

        for (var i = 0, l = propertyNames.length; i < l; i++) {
            var propertyName = propertyNames[i];
            if (Montage.getPropertyAttribute(object, propertyName, "serializable") === "reference") {
                this.setReference(propertyName, object[propertyName]);
            } else {
                this.set(propertyName, object[propertyName]);
            }
        }
    }},

    /**
     This function is to be used in the context of serializeSelf delegate used for custom object serializations.
     It adds an object to be serialized into the current serialization.
     @function
     @param {object} object The object to be serialized.
     */
    addObject: {value: function(object) {
        var valueSerialization = this._serializeValue(object, null, 2);
        var label = this._getObjectLabel(object);
        // objects are automatically inserted as top level objects after calling _serializeValue, but native objects have to be manually inserted them.
        if (!(label in this._serializedObjects)) {
            this._serializedObjects[label] = {value: valueSerialization};
        }
    }},

    /**
     @private
     */
    _pushContextObject: {value: function(object) {
        if (this._objectStack === null) {
            this._objectStack = [object];
        } else {
            this._objectStack.push(object);
        }
    }},

    /**
     @private
     */
    _popContextObject: {value: function() {
        return this._objectStack.pop();
    }},

    /**
     Returns a dictionary of the external objects that were referenced in the last serialization.
     @function
     @returns {object} The dictionary of external objects {label: object}
     */
    getExternalObjects: {value: function() {
        var externalObjects = this._externalObjects;

        for (var label in externalObjects) {
            var object = externalObjects[label];
            if (this._serializedObjects[object.uuid]) {
                delete externalObjects[label];
            }
        }

        return externalObjects;
    }},

    /**
     Returns a list of the external elements that were referenced in the last serialization.
     @function
     @returns {array} The arrat of external elements.
     */
    getExternalElements: {value: function() {
        return this._externalElements;
    }},

    /**
     @private
     */
    _getSerialization: {value: function(objects) {
        var objectsString = [],
            propsString,
            serialization = "",
            object;

        for (var key in objects) {
            object = objects[key];
            propsString = [];
            for (var prop in object) {
                propsString.push('"' + prop + '":' + object[prop]);
            }
            objectsString.push('"' + key + '":{\n    ' + propsString.join(",\n    ") + '}');
        }

        if (objectsString.length > 0) {
            serialization = "{\n  " + objectsString.join(",\n\n  ") + "\n}";
        }

        return serialization;
    }},

    _getObjectLabel: {value: function(object) {
        var uuid = object.uuid,
            label = this._objectLabels[uuid];

        if (!label) {
            this._objectLabels[uuid] = label = this._generateLabelForObject(object);
        }

        return label;
    }},

    _generateLabelForObject: {value: function(object) {
        var objectName = Montage.getInfoForObject(object).objectName.toLowerCase(),
            index = this._objectNamesIndex[objectName] || 1;

        this._objectNamesIndex[objectName] = index + 1;
        return objectName + index;
    }},

    _applySerializationUnits: {value: function(serializedUnits, object) {
        var units = this._serializationUnits,
            value;

        for (var i = 0, unit; (unit = units[i]); i++) {
            value = unit.funktion(object);
            if (typeof value !== "undefined") {
                serializedUnits[unit.name] = this._serializeValue(value, null, 2);
            }
        }
    }},

    /**
    @private
     */
    _serializeObject: {value: function(object, properties, type) {
        var uuid = object.uuid,
            serializedReference = this._serializedReferences[uuid],
            serializedUnits,
            propertyNames,
            objectInfo,
            label;

        if (serializedReference) {
            return serializedReference;
        }

        label = this._getObjectLabel(object);
        serializedReference = '{"@":"' + label + '"}';

        if (type === "reference") {
            if (!this._serializedObjects[object.uuid]) {
                this._externalObjects[label] = object;
            }
        } else {
            this._serializedReferences[uuid] = serializedReference;

            serializedUnits = {};
            objectInfo = Montage.getInfoForObject(object);

            serializedUnits.module = this._serializeValue(this._require.identify(
                objectInfo.moduleId,
                objectInfo.require)
            );
            serializedUnits.name = this._serializeValue(objectInfo.objectName);

            if (typeof object.serializeSelf === "function") {
                this._pushContextObject(object);
                this._pushContextObject({});
                object.serializeSelf(this, Montage.getSerializablePropertyNames(object));
                serializedUnits.properties = this._serializeObjectLiteral(this._popContextObject(), null, 3);
                this._popContextObject();
            } else {
                // if no set of properties were passed then serialize all the
                // serializable properties of the object itself.
                if (!properties) {
                    properties = object;
                    propertyNames = Montage.getSerializablePropertyNames(object);
                    // HACK: only to be able to live together with serialization v1, remover after
                    var ix;
                    if ((ix = propertyNames.indexOf("_bindingDescriptors")) > -1) {
                        propertyNames.splice(ix, 1);
                    }
                    if ((ix = propertyNames.indexOf("_eventListenerDescriptors")) > -1) {
                        propertyNames.splice(ix, 1);
                    }
                    // end HACK
                }
                serializedUnits.properties = this._serializeObjectLiteral(properties, propertyNames, 3);
            }

            this._applySerializationUnits(serializedUnits, object);
            this._serializedObjects[label] = serializedUnits;
        }

        return serializedReference;
    }},

    /**
     @private
     */
    _serializeValue: {value: function(value, type) {
        var indent = arguments[2] || 0;
        // typeof regexp will be "function" on WebKit because it's a callable
        // object.
        // http://www.mail-archive.com/es-discuss@mozilla.org/msg02824.html
        // https://bugs.webkit.org/show_bug.cgi?id=22082
        if (value instanceof RegExp) {
            return this._serializeRegExp(value);
        } else if (value && (typeof value === "object" || typeof value === "function")) {
            if (Element && value instanceof Element) {
                return this._serializeElement(value);
            } else if (Array.isArray(value)) {
                return this._serializeArray(value, indent + 1);
            } else if (Object.getPrototypeOf(value) === Object.prototype) {
                return this._serializeObjectLiteral(value, null, indent + 1);
            } else if (value.constructor === Function) {
                return this._serializeFunction(value, indent);
            } else {
                return this._serializeObject(value, null, type);
            }
        } else {
            return JSON.stringify(value);
        }
    }},

    /**
     @private
     */
    _serializeElement: {value: function(element) {
        var attribute = element.getAttribute(this._MONTAGE_ID_ATTRIBUTE),
            // TODO: element.id only here for backwards compatibility
            id = attribute || element.id;
<<<<<<< HEAD
        
=======

>>>>>>> 37464b2b
        if (id) {
            this._externalElements.push(element);
            return '{"#":"' + id + '"}';
        } else {
            logger.error("Error: Not possible to serialize a DOM element with no id assigned: " + element.outerHTML);
        }
    }},

    /**
     @private
     */
    _serializeRegExp: {value: function(regexp) {
        return this._serializeValue({"/": {source: regexp.source, flags: (regexp.global ? "g" : "") + (regexp.ignoreCase ? "i" : "") + (regexp.multiline ? "m" : "")}});
    }},

    /**
     @private
     */
    _serializeObjectLiteral: {value: function(object, propertyNames) {
        propertyNames = propertyNames || Object.keys(object);

        var indent = arguments[2] || 0,
            propCount = propertyNames.length,
            serializedProperties = [],
            serializedReferenceProperties = this._objectReferences[object.uuid],
            i,
            key,
            value,
            serializationType;

        for (i = 0; i < propCount; i++) {
            key = propertyNames[i];
            value = object[key];

            if (typeof value !== "undefined" && (this.serializeNullValues || value !== null)) {
                serializationType = Montage.getPropertyAttribute(object, key, "serializable") || ((serializedReferenceProperties && serializedReferenceProperties.hasOwnProperty(key)) ? "reference" : "auto");
                serializedProperties.push(JSON.stringify(key) + ":" + this._serializeValue(value, serializationType, indent));
            }
        }

        var space = new Array(indent + 1).join("  ");
        return "{\n" + space + serializedProperties.join(",\n" + space) + "}";
    }},

    /**
     @private
     */
    _serializeArray: {value: function(array) {
        var indent = arguments[1] || 0;

        var serializedElements = [];
        for (var i = 0, j = array.length; i < j; i++) {
            serializedElements.push(this._serializeValue(array[i], null, indent));
        }
        var space = new Array(indent + 1).join("  ");
        return "[\n" + space + serializedElements.join(",\n" + space) + "]";
    }},

    _serializeFunction: {value: function(funktion) {
        var indent = arguments[1] || 0;
        var space = new Array(indent + 1).join("  ");
        var string = funktion.toString();

        var parseString = /^function[^(]*\(([^\)]+)\)\s*\{([\s\S]*)\}$/m.exec(string);
        return this._serializeValue({"->": {arguments: parseString[1].split(/\s*,\s*/), body: parseString[2]}}, null, indent);
    }}
});


if (typeof exports !== "undefined") {
    exports.Serializer = Serializer;
}<|MERGE_RESOLUTION|>--- conflicted
+++ resolved
@@ -13,12 +13,8 @@
 var Uuid = require("core/uuid").Uuid;
 var Deserializer = require("core/deserializer").Deserializer;
 var logger = require("core/logger").logger("serializer");
-
-<<<<<<< HEAD
-=======
 var Element;
 
->>>>>>> 37464b2b
 // Shadowing the global with a local allows us to feature-test without typeof
 // Element does not exist on the server-side
 if (typeof window !== "undefined") {
@@ -394,11 +390,7 @@
         var attribute = element.getAttribute(this._MONTAGE_ID_ATTRIBUTE),
             // TODO: element.id only here for backwards compatibility
             id = attribute || element.id;
-<<<<<<< HEAD
-        
-=======
-
->>>>>>> 37464b2b
+
         if (id) {
             this._externalElements.push(element);
             return '{"#":"' + id + '"}';
