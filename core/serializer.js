--- conflicted
+++ resolved
@@ -12,17 +12,13 @@
 var Montage = require("montage").Montage;
 var Uuid = require("core/uuid").Uuid;
 var Deserializer = require("core/deserializer").Deserializer;
-<<<<<<< HEAD
-var Element;
+var logger = require("core/logger").logger("serializer");
 
 // Shadowing the global with a local allows us to feature-test without typeof
 // Element does not exist on the server-side
 if (typeof window !== "undefined") {
     Element = window.Element;
 }
-=======
-var logger = require("core/logger").logger("serializer");
->>>>>>> 433a3f12
 
 /**
  @class module:montage/core/serializer.Serializer
