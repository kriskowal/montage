<<<<<<< HEAD
// Element.isElement is used by the event manager
if (Element && !Element.isElement) {
=======

if (typeof Element !== "undefined" && !Element.isElement) {
>>>>>>> afd1f7bd
    Object.defineProperty(Element, "isElement", {
        value: function (obj) {
            return !!(obj && 1 === obj.nodeType);
        },
        writable: true,
        configurable: true
    });
}<|MERGE_RESOLUTION|>--- conflicted
+++ resolved
@@ -1,10 +1,5 @@
-<<<<<<< HEAD
-// Element.isElement is used by the event manager
-if (Element && !Element.isElement) {
-=======
 
 if (typeof Element !== "undefined" && !Element.isElement) {
->>>>>>> afd1f7bd
     Object.defineProperty(Element, "isElement", {
         value: function (obj) {
             return !!(obj && 1 === obj.nodeType);
