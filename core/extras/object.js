/**
<<<<<<< HEAD
 * Defines extensions to intrinsic `Object`.
 * @see {external:Object}
 * @module montage/core/extras/object
 */
=======
    Defines extensions to intrinsic `Object`.
    @see {external:Object}
    @module montage/core/extras/object
*/

>>>>>>> afd1f7bd
var WeakMap = require("collections/weak-map");

// string table, for strings that might be constructed multiple times
// seems to reduce allocations in a version of Firefox I once heard tell
var MODIFY = "modify";
var STRING = "string";
var FUNCTION = "function";

/**
 * Returns the descriptor object for an object's property.
 * @param {Object} anObject The object containing the property.
 * @param {string} propertyName The name of the property.
 * @returns {Object} The object's property descriptor.
 * @function external:Object.getPropertyDescriptor
*/
Object.defineProperty(Object, "getPropertyDescriptor", {
    value: function(anObject, propertyName) {
        var current = anObject,
            currentDescriptor;

        do {
            currentDescriptor = Object.getOwnPropertyDescriptor(current, propertyName);
        } while (!currentDescriptor && (current = current.__proto__ || Object.getPrototypeOf(current)));

        return currentDescriptor;
    },
    writable: true,
    configurable: true
});

/**
 * Returns the prototype object and property descriptor for a property
 * belonging to an object.
 * @param {Object} anObject The object to return the prototype for.
 * @param {string} propertyName The name of the property.
 * @returns {Object} An object containing two properties named `prototype` and
 * `propertyDescriptor` that contain the object's prototype object and property
 * descriptor, respectively.  @function
 * external:Object.getPrototypeAndDescriptorDefiningProperty
 */
Object.defineProperty(Object, "getPrototypeAndDescriptorDefiningProperty", {
    value: function(anObject, propertyName) {
        var current = anObject,
            currentDescriptor;
        if (propertyName) {

            do {
                currentDescriptor = Object.getOwnPropertyDescriptor(current, propertyName);
            } while (!currentDescriptor && (current = current.__proto__ || Object.getPrototypeOf(current)));

            return {
                prototype: current,
                propertyDescriptor: currentDescriptor
            };
        }
    },
    writable: true,
    configurable: true
});

/**
 * Removes all properties owned by this object making the object suitable for
 * reuse.
 *
 * @function external:Object#clear
 * @returns this
 */
Object.defineProperty(Object.prototype, "clear", {
    value: function() {
        var keys = Object.keys(this),
            i = keys.length;

        while (i) {
            i--;
            delete this[keys[i]];
        }

        return this;
    },
    writable: true,
    configurable: true
});

Object.defineProperty(Object, "defineBinding", {
    value: function (target, targetPath, descriptor) {
        var depth = Error.stackTraceLimit;
        Error.stackTraceLimit = 2;
        console.warn(
            "Object.defineBinding deprecated.  " +
            "See the comment below this warning for migration instructions.",
            new Error("deprecated").stack
        );
        Error.stackTraceLimit = depth;

        //
        // Migration instructions:
        //
        // Replace Object.defineBinding with
        // import Bindings from "montage/core/bindings"
        // Bindings.defineBinding(target, targetPath, descriptor);
        // - Use "<-", "<->", and "source" in place of
        //   "boundObjectPropertyPath", "oneway", and "boundObject".
        // - Use "convert" or "converter.convert" in place of
        //   "boundValueMutator".
        //

        var Bindings = require("frb");

        descriptor.source = descriptor.boundObject;
        if (descriptor.oneway) {
            descriptor["<-"] = descriptor.boundObjectPropertyPath;
        } else {
            descriptor["<->"] = descriptor.boundObjectPropertyPath;
        }

        if (descriptor.boundValueMutator) {
            descriptor.convert = descriptor.boundValueMutator;
        }

        Bindings.defineBinding(target, targetPath, descriptor);
    }
});

Object.defineProperty(Object, "deleteBinding", {
    value: function (target, targetPath) {
        var Bindings = require("frb");
        Bindings.cancelBinding(target, targetPath);
    }
});
<|MERGE_RESOLUTION|>--- conflicted
+++ resolved
@@ -1,16 +1,9 @@
 /**
-<<<<<<< HEAD
- * Defines extensions to intrinsic `Object`.
- * @see {external:Object}
- * @module montage/core/extras/object
- */
-=======
     Defines extensions to intrinsic `Object`.
     @see {external:Object}
     @module montage/core/extras/object
 */
 
->>>>>>> afd1f7bd
 var WeakMap = require("collections/weak-map");
 
 // string table, for strings that might be constructed multiple times
