--- conflicted
+++ resolved
@@ -80,35 +80,6 @@
     }
 });
 
-<<<<<<< HEAD
-=======
-/**
-     Removes all properties owned by this object making the object suitable for reuse
-     @function module:montage/core/core.Object.wipe
-     */
-Object.defineProperty(Object.prototype, "wipe", {
-   value: function() {
-       var keys = Object.keys(this),
-           i = keys.length;
-
-       while(i) delete this[keys[--i]];
-       
-       return this;
-   }
-});
-
-/**
-     Removes all members of this array making the object suitable for reuse
-     @function module:montage/core/core.Array.wipe
-     */
-Object.defineProperty(Array.prototype, "wipe", {
-   value: function() {
-       this.length = 0;
-       return this;
-   }
-});
-
->>>>>>> 9655298d
 var extendedPropertyAttributes = [SERIALIZABLE, MODIFY];
 
 // Extended property attributes, the property name format is "_" + attributeName + "AttributeProperties"
