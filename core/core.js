--- conflicted
+++ resolved
@@ -685,10 +685,7 @@
 require("core/paths");
 // has to come last since serializer and deserializer depend on logger, which
 // in turn depends on montage running to completion
-<<<<<<< HEAD
 require("core/serialization/bindings");
-=======
-require("core/serialization-bindings");
 
 /*
  * Defines the module Id for blueprints. This is externalized so that it can be subclassed.
@@ -763,5 +760,4 @@
             value: _blueprintValue
         });
     }
-};
->>>>>>> fe2cfed2
+};