--- conflicted
+++ resolved
@@ -73,11 +73,7 @@
             if ((this._binder) && (!this.binder.isDefault)) {
                 serializer.setProperty("binder", this._binder, "reference");
             }
-<<<<<<< HEAD
-            serializer.setAllProperties();
-=======
             serializer.setProperty("blueprintModuleId", this.blueprintInstanceModuleId);
->>>>>>> 3178f34c
             if (this._parentReference) {
                 serializer.setProperty("parent", this._parentReference);
             }
@@ -302,22 +298,7 @@
                                     }
                                 );
                             } else {
-<<<<<<< HEAD
                                 return blueprint;
-=======
-                                binder.addBlueprint(blueprint);
-                                blueprint.blueprintInstanceModuleId = blueprintModuleId;
-                                if (blueprint._parentReference) {
-                                    // We need to grab the parent before we return or most operation will fail
-                                    blueprint._parentReference.promise(targetRequire).then(function(parentBlueprint) {
-                                            blueprint._parent = parentBlueprint;
-                                            deferredBlueprint.resolve(blueprint);
-                                        }
-                                    );
-                                } else {
-                                    deferredBlueprint.resolve(blueprint);
-                                }
->>>>>>> 3178f34c
                             }
                         }
                     } else {
