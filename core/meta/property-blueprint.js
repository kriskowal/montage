"use strict";
/**
 @module montage/core/meta/property-blueprint
 @requires montage/core/core
 @requires core/exception
 @requires core/promise
 @requires core/logger
 */
var Montage = require("montage").Montage;
var Enum = require("core/enum").Enum;

var logger = require("core/logger").logger("blueprint");

var ValueType = Enum.create().initWithMembers("string", "number", "boolean", "date", "enum", "url", "object");
var CollectionValueType = Enum.create().initWithMembers("list", "set", "map");

var Defaults = {
    name:"default",
    cardinality:1,
    mandatory:false,
    readOnly:false,
    denyDelete:false,
    valueType:"string",
    colectionValueType:"list",
    valueObjectPrototypeName:"",
    valueObjectModuleId:"",
    enumValues:[],
    helpKey:""
};

/**
 @class module:montage/core/meta/property-blueprint.PropertyBlueprint
 */
exports.PropertyBlueprint = Montage.create(Montage, /** @lends module:montage/core/meta/property-blueprint.PropertyBlueprint# */ {

    /**
     Initialize a newly allocated property blueprint.
     @function
     @param {String} name name of the property blueprint to create
     @param {Blueprint} blueprint
     @param {Number} cardinality name of the property blueprint to create
     @returns itself
     */
    initWithNameBlueprintAndCardinality:{
        value:function (name, blueprint, cardinality) {
            this._name = (name !== null ? name : Defaults["name"]);
            this._owner = blueprint;
            this._cardinality = (cardinality > 0 ? cardinality : Defaults["cardinality"]);
            return this;
        }
    },

    serializeSelf:{
        value:function (serializer) {
            serializer.setProperty("name", this.name);
            serializer.setProperty("blueprint", this._owner, "reference");
            if (this.cardinality === Infinity) {
                serializer.setProperty("cardinality", -1);
            } else {
                this._setPropertyWithDefaults(serializer, "cardinality", this.cardinality);
            }
            this._setPropertyWithDefaults(serializer, "mandatory", this.mandatory);
            this._setPropertyWithDefaults(serializer, "readOnly", this.readOnly);
            this._setPropertyWithDefaults(serializer, "denyDelete", this.denyDelete);
            this._setPropertyWithDefaults(serializer, "valueType", this.valueType);
            this._setPropertyWithDefaults(serializer, "colectionValueType", this.colectionValueType);
            this._setPropertyWithDefaults(serializer, "valueObjectPrototypeName", this.valueObjectPrototypeName);
            this._setPropertyWithDefaults(serializer, "valueObjectModuleId", this.valueObjectModuleId);
            if (this.enumValues.length > 0) {
                this._setPropertyWithDefaults(serializer, "enumValues", this.enumValues);
            }
<<<<<<< HEAD
            serializer.setAllProperties();
=======
            this._setPropertyWithDefaults(serializer, "helpKey", this.helpKey);
>>>>>>> 3178f34c
        }
    },

    deserializeSelf:{
        value:function (deserializer) {
            this._name = deserializer.getProperty("name");
            this._owner = deserializer.getProperty("blueprint");
            this._cardinality = this._getPropertyWithDefaults(deserializer, "cardinality");
            if (this._cardinality === -1) {
                this._cardinality = Infinity;
            }
            this.mandatory = this._getPropertyWithDefaults(deserializer, "mandatory");
            this.readOnly = this._getPropertyWithDefaults(deserializer, "readOnly");
            this.denyDelete = this._getPropertyWithDefaults(deserializer, "denyDelete");
            this.valueType = this._getPropertyWithDefaults(deserializer, "valueType");
            this.colectionValueType = this._getPropertyWithDefaults(deserializer, "colectionValueType");
            this.valueObjectPrototypeName = this._getPropertyWithDefaults(deserializer, "valueObjectPrototypeName");
            this.valueObjectModuleId = this._getPropertyWithDefaults(deserializer, "valueObjectModuleId");
            this.enumValues = this._getPropertyWithDefaults(deserializer, "enumValues");
            this.helpKey = this._getPropertyWithDefaults(deserializer, "helpKey");
        }
    },

    _setPropertyWithDefaults:{
        value:function (serializer, propertyName, value) {
            if (value != Defaults[propertyName]) {
                serializer.setProperty(propertyName, value);
            }
        }
    },

    _getPropertyWithDefaults:{
        value:function (deserializer, propertyName) {
            var value = deserializer.getProperty(propertyName);
            return value ? value : Defaults[propertyName];
        }
    },

    /*
     * @private
     */
    _owner:{
        value:null
    },

    /*
     * Component description attached to this property blueprint.
     */
    owner:{
        get:function () {
            return this._owner;
        }
    },

    /**
     @private
     */
    _name:{
        value:null
    },

    /**
     Name of the object. The name is used to define the property on the object.
     @function
     @returns {String} this._name
     */
    name:{
        serializable:false,
        get:function () {
            return this._name;
        }
    },

    /**
     The identifier is the name of the blueprint, dot, the name of the
     property blueprint, and is used to make the serialization of property blueprints more
     readable.
     @type {Property}
     @default {String} this.name
     */
    identifier:{
        get:function () {
            return [
                this.owner.identifier,
                this.name
            ].join("_");
        }
    },

    /**
     Description TODO
     @private
     */
    _cardinality:{
        value:Defaults["cardinality"]
    },

    /**
     Cardinality of the property blueprint.<br/>
     The Cardinality of an property blueprint is the number of values that can be stored.
     A cardinality of one means that only one object can be stored. Only positive values are legal. A value of infinity means that any number of values can be stored.
     @type {Property}
     @default {Number} 1
     */
    cardinality:{
        get:function () {
            return this._cardinality;
        }
    },

    /**
     Description TODO
     @type {Property}
     @default {Boolean} false
     */
    mandatory:{
        value:Defaults["mandatory"]
    },

    /**
     Description TODO
     @type {Property}
     @default {Boolean} false
     */
    denyDelete:{
        value:Defaults["denyDelete"]
    },

    /**
     Description TODO
     @type {Property}
     @default {Boolean} false
     */
    readOnly:{
        value:Defaults["readOnly"]
    },

    /**
     Description TODO
     @type {Property}
     @default {Boolean} false
     */
    isAssociationBlueprint:{
        get:function () {
            return false;
        }
    },

    /**
     Description TODO
     @type {Property}
     @default {Boolean} false
     */
    isToMany:{
        get:function () {
            return this.cardinality > 1;
        }
    },

    /**
     Description TODO
     @type {Property}
     @default {Boolean} false
     */
    isDerived:{
        get:function () {
            return false;
        }
    },

    /**
     Description TODO
     @type {Property}
     @default {String} "string"
     */
    valueType:{
        value:Defaults["valueType"]
    },

    /**
     Description TODO
     @type {Property}
     @default {String} "string"
     */
    colectionValueType:{
        value:Defaults["colectionValueType"]
    },

    /**
     Description TODO
     @type {Property}
     @default {Object} null
     */
    valueObjectPrototypeName:{
        value:Defaults["valueObjectPrototypeName"]
    },

    /**
     Description TODO
     @type {Property}
     @default {Object} null
     */
    valueObjectModuleId:{
        value:Defaults["valueObjectModuleId"]
    },

    _enumValues:{
        value:null
    },

    /**
     * List of values for enumerated value types
     * @type {Property}
     * @default {Object} null
     */
    enumValues:{
        get:function () {
            if (!this._enumValues) {
                return [];
            }
            return this._enumValues;
        },
        set:function (value) {
            if (Array.isArray(value)) {
                this._enumValues = value;
            }
        }
    },

    helpKey:{
        value:Defaults["helpKey"]
    },

    blueprintModuleId:require("montage")._blueprintModuleIdDescriptor,

    blueprint:require("montage")._blueprintDescriptor

});<|MERGE_RESOLUTION|>--- conflicted
+++ resolved
@@ -69,11 +69,7 @@
             if (this.enumValues.length > 0) {
                 this._setPropertyWithDefaults(serializer, "enumValues", this.enumValues);
             }
-<<<<<<< HEAD
-            serializer.setAllProperties();
-=======
             this._setPropertyWithDefaults(serializer, "helpKey", this.helpKey);
->>>>>>> 3178f34c
         }
     },
 
