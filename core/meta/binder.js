--- conflicted
+++ resolved
@@ -59,15 +59,10 @@
     serializeSelf: {
         value: function(serializer) {
             serializer.setProperty("name", this.name);
-<<<<<<< HEAD
-            serializer.setProperty("blueprints", this.blueprints);
-            serializer.setAllProperties();
-=======
             if (this.blueprints.length > 0) {
                 serializer.setProperty("blueprints", this.blueprints);
             }
             serializer.setProperty("binderModuleId", this.binderInstanceModuleId);
->>>>>>> 3178f34c
         }
     },
 
