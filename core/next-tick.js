/* <copyright>
 This file contains proprietary software owned by Motorola Mobility, Inc.<br/>
 No rights, expressed or implied, whatsoever to this software are provided by Motorola Mobility, Inc. hereunder.<br/>
 (c) Copyright 2012 Motorola Mobility, Inc.  All Rights Reserved.
 </copyright> */
/*global bootstrap,setImmediate */
/**
<<<<<<< HEAD
    Provides [nextTick]{@link nextTick}
=======
    Defines nextTick() function
    @see nextTick
>>>>>>> 2da0b614
    @module montage/core/next-tick
*/

/**
<<<<<<< HEAD
    Executes a function as soon as possible in a future event.  The task
    is not cancelable.
    @function module:montage/core/next-tick#nextTick
    @param {Function} task a function to call in a future turn of the event loop
=======
    @function module:montage/core/next-tick#nextTick
>>>>>>> 2da0b614
*/

(function (definition) {
    if (typeof bootstrap !== "undefined") {
        bootstrap("core/next-tick", definition);
    } else if (typeof require !== "undefined") {
        definition(require, exports, module);
    } else {
        definition({}, {}, {});
    }
})(function (require, exports, module) {

var nextTick;
// Node implementation:
if (typeof process !== "undefined") {
    nextTick = process.nextTick;
// Browser implementation: based on MessageChannel, setImmediate, or setTimeout
} else {

    // queue of tasks implemented as a singly linked list with a head node
    var head = {}, tail = head;
    // whether a task is pending is represented by the existence of head.next

    nextTick = function (task) {
        var alreadyPending = head.next;
        tail = tail.next = {task: task};
        if (!alreadyPending) {
            // setImmediate,
            // postMessage, or
            // setTimeout:
            request(flush, 0);
        }
    };

    var flush = function () {
        try {
            // unroll all pending events
            while (head.next) {
                head = head.next;
                // guarantee consistent queue state
                // before task, because it may throw
                head.task(); // may throw
            }
        } finally {
            // if a task throws an exception and
            // there are more pending tasks, dispatch
            // another event
            if (head.next) {
                // setImmediate,
                // postMessage, or
                // setTimeout:
                request(flush, 0);
            }
        }
    };

    var request; // must always be called like request(flush, 0);
    // in order of desirability:
    if (typeof setImmediate !== "undefined") {
        request = setImmediate;
    } else if (typeof MessageChannel !== "undefined") {
        // http://www.nonblocking.io/2011/06/windownexttick.html
        var channel = new MessageChannel();
        channel.port1.onmessage = flush;
        request = function (flush, zero) {
            channel.port2.postMessage(0);
        };
    } else {
        request = setTimeout;
    }

}

exports.nextTick = nextTick;

});<|MERGE_RESOLUTION|>--- conflicted
+++ resolved
@@ -5,24 +5,15 @@
  </copyright> */
 /*global bootstrap,setImmediate */
 /**
-<<<<<<< HEAD
-    Provides [nextTick]{@link nextTick}
-=======
-    Defines nextTick() function
-    @see nextTick
->>>>>>> 2da0b614
-    @module montage/core/next-tick
+   Provides [nextTick]{@link nextTick}
+   @see nextTick
+   @module montage/core/next-tick
 */
-
 /**
-<<<<<<< HEAD
     Executes a function as soon as possible in a future event.  The task
     is not cancelable.
     @function module:montage/core/next-tick#nextTick
     @param {Function} task a function to call in a future turn of the event loop
-=======
-    @function module:montage/core/next-tick#nextTick
->>>>>>> 2da0b614
 */
 
 (function (definition) {
