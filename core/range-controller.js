--- conflicted
+++ resolved
@@ -617,8 +617,6 @@
         }
     },
 
-<<<<<<< HEAD
-=======
     /**
      * Watches changes to the private reflection of the public selection,
      * enforcing the `multiSelect` and `avoidsEmptySelection` invariants.
@@ -650,7 +648,6 @@
         }
     },
 
->>>>>>> 8b16b3ca
     /**
      * Dispatched by a range-at-path change listener arranged in constructor.
      * Synchronizes the `iterations` with changes to `organizedContent`.
