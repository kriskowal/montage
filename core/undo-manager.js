/* <copyright>
Copyright (c) 2012, Motorola Mobility LLC.
All Rights Reserved.

Redistribution and use in source and binary forms, with or without
modification, are permitted provided that the following conditions are met:

* Redistributions of source code must retain the above copyright notice,
  this list of conditions and the following disclaimer.

* Redistributions in binary form must reproduce the above copyright notice,
  this list of conditions and the following disclaimer in the documentation
  and/or other materials provided with the distribution.

* Neither the name of Motorola Mobility LLC nor the names of its
  contributors may be used to endorse or promote products derived from this
  software without specific prior written permission.

THIS SOFTWARE IS PROVIDED BY THE COPYRIGHT HOLDERS AND CONTRIBUTORS "AS IS"
AND ANY EXPRESS OR IMPLIED WARRANTIES, INCLUDING, BUT NOT LIMITED TO, THE
IMPLIED WARRANTIES OF MERCHANTABILITY AND FITNESS FOR A PARTICULAR PURPOSE
ARE DISCLAIMED. IN NO EVENT SHALL THE COPYRIGHT HOLDER OR CONTRIBUTORS BE
LIABLE FOR ANY DIRECT, INDIRECT, INCIDENTAL, SPECIAL, EXEMPLARY, OR
CONSEQUENTIAL DAMAGES (INCLUDING, BUT NOT LIMITED TO, PROCUREMENT OF
SUBSTITUTE GOODS OR SERVICES; LOSS OF USE, DATA, OR PROFITS; OR BUSINESS
INTERRUPTION) HOWEVER CAUSED AND ON ANY THEORY OF LIABILITY, WHETHER IN
CONTRACT, STRICT LIABILITY, OR TORT (INCLUDING NEGLIGENCE OR OTHERWISE)
ARISING IN ANY WAY OUT OF THE USE OF THIS SOFTWARE, EVEN IF ADVISED OF THE
POSSIBILITY OF SUCH DAMAGE.
</copyright> */

// Consider proposal at https://rniwa.com/editing/undomanager.html
/**
    @module montage/core/undo-manager
*/

var Montage = require("montage").Montage,
    Promise = require("core/promise").Promise,
    WeakMap = require("collections/weak-map"),
    List = require("collections/list");

var UNDO_OPERATION = 0,
    REDO_OPERATION = 1;

/**
     Applications that allow end-user operations can use an UndoManager to record
     information on how to undo those operations.

     Undoable Operations
     ===================
     To make an operation undoable an application simply adds the inverse of that
     operation to an UndoManager instance using the ```add``` method:

     ```undoManager.register(label, operationPromise)```

     This means that every undo-able user operation has to have an inverse
     operation available. For example a calculator might provide a ```subtract```
     method as the inverse of the ```add``` method.

     An simple example would look something like this:

     ```
     add: {
            value: function (number) {
                this.undoManager.register("Add", Promise.resolve([this.subtract, this, number]));
                var result = this.total += number;
                return result;
            }
        },

     subtract: {
            value: function (number) {
                this.undoManager.register("Subtract", Promise.resolve([this.add, this, number]));
                var result = this.total -= number;
                return result;
            }
        }
     ```

     Of immediate interest is the actual promise added to the undoManager.
     ```Promise.resolve(["Add", this.subtract, this, number])```

     The promise provides the final label (optionally), a reference to the function to call,
     the context for the function to be executed in, and any number of arguments
     to be passed along when calling the function.

     In simple cases such as this the promise for the inverse operation
     can be resolved immediately; this is not necessarily always possible in cases
     where the operation itself is asynchronous.

     Basic Undoing and Redoing
     =========================
     After performing ```calculator.add(42)``` the undoManager will have an entry
     on how to undo that addition operation. Each operation added to the
     undoManager is added on top of a stack. Calling the undoManager's ```undo```
     method will perform the operation on the top of that stack if
     original operationPromise has been resolved.

     While performing an undo operation any additions to the undoManager will
     instead be placed on the redo stack. Conversely, any additions made while
     performing a redo operation will be placed on the undo stack.

     When not actively undoing or redoing, the redo stack is cleared whenever a
     new operation is added; the only way operations end up on the redo stack is
     through undoing an operation.

     Asynchronous Considerations
     ===========================
     It is possible for a user invoked operation to take some time to complete or
     details of how to undo the operation may not be known until the operation
     has completed.

     In these cases it is important to remember that the undo stack captures user
     intent, which is considered synchronous. This is why the undoManager accepts
     promises for the operations but places them on the stack synchronously.

     Consider the following example:
     ```
     addRandomNumber: {
            var deferredUndo,
                self = this;

            this.undoManager.register("Add Random", deferredUndo.promise);

            return this.randomNumberGeneratorService.next().then(function(rand) {
                deferredUndo.resolve(["Add " + rand, self.subtract, self, rand];
                var result = self.total = self.total + number;
                return result
            });
        }
     ```

     Here we see that the undo operation for addRandomNumber is added to the
     UndoManager before we even know how to undo the operation, indeed it's added
     before the operation has even happened.

     It is worth noting that the undoManager does not block anything. Users are
     still free to call ```add```, ```subtract```, ```addRandomNumber``` or any
     other APIs exposed by the calculator, whether the ```addRandomNumber``` has
     resolved or not. It's the responsibility of an API provider to handle this
     scenario as necessary.

     At this point two things can happen:
     1) A user could invoke ```undo``` after the operation promise's resolution.
     2) A user could invoke ```undo``` prior to the operation promise's resolution.

     In the first scenario, things move along much like they did in the first case
     we described above.

     In the second scenario, the undoManager puts the unresolved promise into a
     queue of operations to be performed when possible. Subsequent undo and redo
     requests are added to this queue.

     Whenever a promise is resolved the undoManager runs through this queue in
     order, oldest to newest, and attempts to perform the operation specified,
     stopping when it encounters an unfulfilled operation promise.

     This guarantees that promised operations are added in the order as they were
     performed by the user and are executed, not in the order they are fulfilled,
     but in the order they are undone or redone.

    @class module:montage/core/undo-manager.UndoManager
    @extends module:montage/core/core.Montage
*/
var UndoManager = exports.UndoManager = Montage.create(Montage, /** @lends module:montage/core/undo-manager.UndoManager# */ {

    _operationQueue: {
        value: null
    },

    _promiseOperationMap: {
        value: null
    },

    didCreate: {
        value: function () {
            this._operationQueue = [];
            this._promiseOperationMap = new WeakMap();
            this._undoStack = new List();
            this._redoStack = new List();

            Object.defineBinding(this, "undoCount", {
                boundObject: this._undoStack,
                boundObjectPropertyPath: "length",
                oneway: true
            });

            Object.defineBinding(this, "redoCount", {
                boundObject: this._redoStack,
                boundObjectPropertyPath: "length",
                oneway: true
            });
        }
    },

    _maxUndoCount: {
        enumerable: false,
        value: null
    },

    /**
        Maximum number of operations allowed in each undo and redo stack
        Setting this lower than the current count of undo/redo operations will remove
        the oldest undos/redos as necessary to meet the new limit.
    */
    maxUndoCount: {
        get: function() {
            return this._maxUndoCount;
        },
        set: function(value) {
            if (value === this._maxUndoCount) {
                return;
            }

            this._maxUndoCount = value;

            if (this._maxUndoCount != null) {
                this._trimStacks();
            }
        }

    },

    _undoStack: {
        value: null
    },

    /**
        The current number of stored undoable operations
     */
    undoCount: {
        value: 0
    },

    _redoStack: {
        value: null
    },

    /**
        The current number of stored redoable operations
     */
    redoCount: {
       value: 0
    },

    _trimStacks: {
        enumerable: false,
        value: function() {

            var undoRemoveCount = this._undoStack.length - this._maxUndoCount,
                redoRemoveCount = this._redoStack.length - this._maxUndoCount;

            if (undoRemoveCount > 0) {
                this._undoStack.splice(0, undoRemoveCount);
            }

            if (redoRemoveCount > 0) {
                this._redoStack.splice(0, redoRemoveCount);
            }
        }
    },

/**
    Adds a new operation to the either the undo or redo stack as appropriate.

    The operationPromise should be resolved with an array containing:
        - A label string for the operation (optional)
        - The function to execute when performing this operation
        - The object to use as the context when performing the function
        - Any number of arguments to apply when performing the function

    @param {string} label A label to associate with this undo entry.
    @param {promise} operationPromise A promise for an undoable operation
    @returns a promise for the resolution of the operationPromise
    @function
    @example
<caption>Registering an undo operation with no arguments</caption>
undoManager.register("Square", Promise.resolve([calculator.sqrt, calculator]));

 <caption>Registering an undo operation with arguments</caption>
 undoManager.register("Add", Promise.resolve([calculator.subtract, calculator, number]));

 <caption>Registering an undo operation with a label and arguments</caption>
 undoManager.register("Add", Promise.resolve(["Add 5", calculator.subtract, calculator, 5]));
*/
    register: {
        value: function (label, operationPromise) {

            if (!Promise.isPromiseAlike(operationPromise)) {
                throw new Error("UndoManager expected a promise");
            }

            if (0 === this._maxUndoCount) {
                return Promise.resolve(null);
            }

            var undoEntry = {label: label};
            this._promiseOperationMap.set(operationPromise, undoEntry);

            if (this.isUndoing) {

                if (this._redoStack.length === this._maxUndoCount) {
                    this._redoStack.shift();
                }

                this._redoStack.push(operationPromise);
            } else {

                if (this._undoStack.length === this._maxUndoCount) {
                    this._undoStack.shift();
                }

                this._undoStack.push(operationPromise);

                if (!this.isRedoing && this._redoStack.length > 0) {
                    this.clearRedo();
                }
            }

            return operationPromise.spread(this._resolveUndoEntry(this, undoEntry));
        }
    },

    _resolveUndoEntry: {
        value: function(undoManager, entry) {

            return function () {

                var label,
                    undoFunction,
                    context,
                    firstArgIndex;

                if (typeof arguments[0] === "string") {
                    label = arguments[0];
                    undoFunction = arguments[1];
                    context = arguments[2];
                    firstArgIndex = 3;
                } else {
                    undoFunction = arguments[0];
                    context = arguments[1];
                    firstArgIndex = 2;
                }

                if (label) {
                    entry.label = label;
                }
                entry.undoFunction = undoFunction;
                entry.context = context;
                entry.args = Array.prototype.slice.call(arguments, firstArgIndex);

                undoManager._flushOperationQueue();
            };
        }
    },

    _flushOperationQueue: {
        value: function () {

            var opQueue = this._operationQueue,
                opCount = opQueue.length,
                i,
                completedPromises = [],
                completedCount,
                promise,
                entry,
                opMap = this._promiseOperationMap;

            if (0 === opCount) {
                return;
            }

            // Perform all promised operations, in order, that have been resolved
            // with an undoFunction
            for (i = opCount - 1; i >= 0; i--) {
                promise = opQueue[i];
                entry = this._promiseOperationMap.get(promise);

                if (typeof entry.undoFunction === "function") {
                    this._performOperation(entry);
                    completedPromises.push(promise);
                } else {
                    break;
                }
            }

            completedCount = completedPromises.length;

            if (completedCount > 0) {
                // remove the performed operations
                opQueue.splice(opCount - completedCount, completedCount);

                completedPromises.forEach(function (opPromise) {
                    opMap.delete(opPromise);
                });
            }

        }
    },

    _performOperation: {
        value: function (entry) {

            if (entry.operationType === UNDO_OPERATION) {
                this.undoEntry = entry;
            } else {
                this.redoEntry = entry;
            }

            entry.undoFunction.apply(entry.context, entry.args);

            this.undoEntry = null;
            this.redoEntry = null;

            entry.deferredOperation.resolve(true);
        }
    },

    /**
        Removes all items from the undo stack.
        @function
    */
    clearUndo: {
        value: function() {
            this._undoStack.splice(0, this._undoStack.length);
        }
    },

    /**
        Removes all items from the redo stack.
        @function
    */
    clearRedo: {
        value: function() {
            this._redoStack.splice(0, this._redoStack.length);
        }
    },

    /**
        Returns `true` if the UndoManager is in the middle of an undo operation, otherwise returns `false`.
    */
    isUndoing: {
        dependencies: ["undoEntry"],
        get: function() {
            return !!this.undoEntry;
        }
    },

    /**
        Returns `true` if the UndoManager is in the middle of an redo operation, otherwise returns `false`.
    */
    isRedoing: {
        dependencies: ["redoEntry"],
        get: function() {
            return !!this.redoEntry;
        }
    },


    undoEntry: {
        enumerable: false,
        value: null
    },

    redoEntry: {
        enumerable: false,
        value: null
    },

    /**
        Schedules the next undo operation for invocation as soon as possible
        @function
        @returns {Promise} A promise resolving to true when this undo request has been performed
     */
    undo: {
        value: function() {

            if (0 === this.undoCount) {
               return Promise.resolve(null);
            }

            return this._scheduleOperation(this._undoStack.pop(), UNDO_OPERATION);
        }
    },

    /**
        Schedules the next redo operation for invocation as soon as possible
        @function
        @returns {Promise} A promise resolving to true when this redo request has been performed
    */
    redo: {
        value: function() {

            if (0 === this.redoCount) {
                return Promise.resolve(null);
            }

            return this._scheduleOperation(this._redoStack.pop(), REDO_OPERATION);
        }
    },

    _scheduleOperation: {
        value: function (operationPromise, operationType) {

            var deferredOperation = Promise.defer(),
                entry = this._promiseOperationMap.get(operationPromise);

            entry.deferredOperation = deferredOperation;
            entry.operationType = operationType;

            this._operationQueue.push(operationPromise);
            this._flushOperationQueue();

            return deferredOperation.promise;
        }
    },

    /**
        Returns true if the undo stack contains any items, otherwise returns false.
    */
    canUndo: {
<<<<<<< HEAD
        dependencies: ["undoStack.length"],
=======
        dependencies: ["_undoStack.length"],
>>>>>>> 8fb1e45d
        get: function() {
            return !!this._undoStack.length;
        }
    },

    /**
        Returns true if the redo stack contains any items, otherwise returns false.
    */
    canRedo: {
<<<<<<< HEAD
        dependencies: ["redoStack.length"],
=======
        dependencies: ["_redoStack.length"],
>>>>>>> 8fb1e45d
        get: function() {
            return !!this._redoStack.length;
        }
    },

    /**
        Contains the label describing the operation on top of the undo stack.
        End-users are strongly advised to prefix this with a localized "Undo" when
        presenting the label within an interface.
    */
    undoLabel: {
<<<<<<< HEAD
        dependencies: ["undoStack.length"],
=======
        // TODO also depend on the actual label property of that object
        dependencies: ["_undoStack.length"],
>>>>>>> 8fb1e45d
        get: function() {
            var label;

            if (this.canUndo) {
                label = this._promiseOperationMap.get(this._undoStack.one()).label;
            }

            return label;
        }
    },

    /**
     Contains the label describing the operation on top of the redo stack.
     End-users are strongly advised to prefix this with a localized "Redo" when
     presenting the label within an interface.
    */
    redoLabel: {
<<<<<<< HEAD
        dependencies: ["redoStack.length"],
=======
        // TODO also depend on the actual label property of that object
        dependencies: ["_redoStack.length"],
>>>>>>> 8fb1e45d
        get: function() {
            var label;

            if (this.canRedo) {
                label = this._promiseOperationMap.get(this._redoStack.one()).label
            }

            return label;
        }
    }

});

var _defaultUndoManager = null;
Montage.defineProperty(exports, "defaultUndoManager", {
    get: function() {
        if (!_defaultUndoManager) {
            _defaultUndoManager = UndoManager.create();
        }
        return _defaultUndoManager;
    }
});<|MERGE_RESOLUTION|>--- conflicted
+++ resolved
@@ -519,11 +519,7 @@
         Returns true if the undo stack contains any items, otherwise returns false.
     */
     canUndo: {
-<<<<<<< HEAD
-        dependencies: ["undoStack.length"],
-=======
         dependencies: ["_undoStack.length"],
->>>>>>> 8fb1e45d
         get: function() {
             return !!this._undoStack.length;
         }
@@ -533,11 +529,7 @@
         Returns true if the redo stack contains any items, otherwise returns false.
     */
     canRedo: {
-<<<<<<< HEAD
-        dependencies: ["redoStack.length"],
-=======
         dependencies: ["_redoStack.length"],
->>>>>>> 8fb1e45d
         get: function() {
             return !!this._redoStack.length;
         }
@@ -549,12 +541,8 @@
         presenting the label within an interface.
     */
     undoLabel: {
-<<<<<<< HEAD
-        dependencies: ["undoStack.length"],
-=======
         // TODO also depend on the actual label property of that object
         dependencies: ["_undoStack.length"],
->>>>>>> 8fb1e45d
         get: function() {
             var label;
 
@@ -572,12 +560,8 @@
      presenting the label within an interface.
     */
     redoLabel: {
-<<<<<<< HEAD
-        dependencies: ["redoStack.length"],
-=======
         // TODO also depend on the actual label property of that object
         dependencies: ["_redoStack.length"],
->>>>>>> 8fb1e45d
         get: function() {
             var label;
 
