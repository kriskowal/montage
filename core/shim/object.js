/* <copyright>
 This file contains proprietary software owned by Motorola Mobility, Inc.<br/>
 No rights, expressed or implied, whatsoever to this software are provided by Motorola Mobility, Inc. hereunder.<br/>
<<<<<<< HEAD
 (c) Copyright 2011 Motorola Mobility, Inc.  All Rights Reserved.
 </copyright> */
/**
    Defines standardized shims for the intrinsic <code>Object</code>.
    @see [Object class]{@link external:Object}
    @module montage/core/shim/object
*/

=======
 (c) Copyright 2012 Motorola Mobility, Inc.  All Rights Reserved.
 </copyright> */
>>>>>>> 26f6f638
/**
    @external Object
*/

/**
    Creates a new object that inherits prototypically directly from a given
    prototype, optionally defining some properties.
    @function external:Object.create
    @param {Object} prototype the prototype to inherit, or
    <code>null</code> for no prototype, which makes "__proto__" the only
    special property name.
    @param {Object} descriptor a property descriptor
    @returns a new object inheriting from the given prototype and having
    the given property descriptor.
*/
if (!Object.create) {
    Object._creator = function _ObjectCreator() {
        this.__proto__ = _ObjectCreator.prototype;
    };
    Object.create = function(o, properties) {
        this._creator.prototype = o || Object.prototype;
        //Still needs to add properties....
        return new this._creator;
    };

    Object.getPrototypeOf = function(o) {
        return o.__proto__;
    };
}

// These are used in montage.js to ascertain whether we can annotate
// objects with montage metadata.

// TODO documentation
if (!Object.isSealed) {
    Object.defineProperty(Object, "isSealed", {
        value: function() {
            return false;
        },
        writable: true,
        configurable: true
    });
}

// TODO documentation
if (!Object.seal) {
    Object.defineProperty(Object, "seal", {
        value: function(object) {
            return object;
        },
        writable: true,
        configurable: true
    });
}
<|MERGE_RESOLUTION|>--- conflicted
+++ resolved
@@ -1,19 +1,14 @@
 /* <copyright>
  This file contains proprietary software owned by Motorola Mobility, Inc.<br/>
  No rights, expressed or implied, whatsoever to this software are provided by Motorola Mobility, Inc. hereunder.<br/>
-<<<<<<< HEAD
- (c) Copyright 2011 Motorola Mobility, Inc.  All Rights Reserved.
+
+ (c) Copyright 2012 Motorola Mobility, Inc.  All Rights Reserved.
  </copyright> */
 /**
     Defines standardized shims for the intrinsic <code>Object</code>.
     @see [Object class]{@link external:Object}
     @module montage/core/shim/object
 */
-
-=======
- (c) Copyright 2012 Motorola Mobility, Inc.  All Rights Reserved.
- </copyright> */
->>>>>>> 26f6f638
 /**
     @external Object
 */
