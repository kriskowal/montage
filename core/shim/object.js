--- conflicted
+++ resolved
@@ -1,11 +1,4 @@
 /* <copyright>
-<<<<<<< HEAD
- This file contains proprietary software owned by Motorola Mobility, Inc.<br/>
- No rights, expressed or implied, whatsoever to this software are provided by Motorola Mobility, Inc. hereunder.<br/>
- (c) Copyright 2012 Motorola Mobility, Inc.  All Rights Reserved.
- </copyright> */
-
-=======
 Copyright (c) 2012, Motorola Mobility LLC.
 All Rights Reserved.
 
@@ -35,7 +28,6 @@
 ARISING IN ANY WAY OUT OF THE USE OF THIS SOFTWARE, EVEN IF ADVISED OF THE
 POSSIBILITY OF SUCH DAMAGE.
 </copyright> */
->>>>>>> 87683b08
 /**
     Defines standardized shims for the intrinsic <code>Object</code>.
     @see [Object class]{@link external:Object}
