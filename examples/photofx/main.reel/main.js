/* <copyright>
 This file contains proprietary software owned by Motorola Mobility, Inc.<br/>
 No rights, expressed or implied, whatsoever to this software are provided by Motorola Mobility, Inc. hereunder.<br/>
 (c) Copyright 2011 Motorola Mobility, Inc.  All Rights Reserved.
 </copyright> */
var Montage = require("montage").Montage,
    Component = require("montage/ui/component").Component,
    Popup = require("montage/ui/popup/popup.reel").Popup,
    Serializer = require("montage/core/serializer").Serializer,
    Deserializer = require("montage/core/deserializer").Deserializer,
<<<<<<< HEAD
    LOCAL_STORAGE_KEY = "montage_photofx_state",
    CORS_TEST_IMAGE = "https://lh5.googleusercontent.com/-M9uCIhQjy3c/TwTSfmO6MlI/AAAAAAAAFcw/BIMvbz3a7Z4/s1/blank.jpg";
=======
    UndoManager = require("montage/core/undo-manager").UndoManager,
    LOCAL_STORAGE_KEY = "montage_photofx_state";
>>>>>>> f8460727

exports.Main = Montage.create(Component, {

    supportsCrossOriginCanvas: {
        value: null
    },

    init: {
        value: function() {
            this._testCrossOriginCanvas();
            this._loadPhotos();
        }
    },

    _loadPhotos: {
        enumerable: false,
        value: function() {
            var stateSerialization,
                deserializer,
                self;

            if (localStorage) {
                stateSerialization = localStorage.getItem(LOCAL_STORAGE_KEY);

                if (stateSerialization) {
                    deserializer = Deserializer.create();
                    self = this;

                    try {
                        deserializer.initWithStringAndRequire(stateSerialization, require).deserializeObject(function(savedState) {
                            self.photos = savedState.photos;
                        }, require);
                    } catch(e) {
                        console.error("Could not load saved state.");
                        console.debug("Could not deserialize", stateSerialization);
                        console.log(e.stack);
                    }
                }
            }

            // Restore default images if there are no photos and we didn't have a serialization
            if (!this.photos && !stateSerialization) {
                this.photos = [
                    {src: "images/IMG_1337.jpg", title: "Piston", authors: ["mike"]},
                    {src: "images/IMG_1375.jpg", title: "Big Sky", authors: ["mike"]},
                    {src: "images/IMG_1414.jpg", title: "5771", authors: ["mike"]},
                    {src: "images/IMG_1416.jpg", title: "Horizon", authors: ["mike"]}
                ];
            }
        }
    },

    _testCrossOriginCanvas: {
        enumerable: false,
        value: function() {

<<<<<<< HEAD
            var corsImage,
                corsCanvas,
                corsContext,
                self = this;

            corsImage = document.createElement("img");
            corsImage.crossOrigin = "";
            corsImage.src = CORS_TEST_IMAGE;

            corsImage.onload = function() {
                corsCanvas = document.createElement("canvas");
                corsContext = corsCanvas.getContext("2d");
                corsContext.drawImage(corsImage, 0, 0, 1, 1);
                try {
                    corsContext.getImageData(0, 0, 1, 1);
                    self.supportsCrossOriginCanvas = true;
                } catch(e) {
                    if (18 === e.code) {
                        self.supportsCrossOriginCanvas = false;
                    } else {
                        throw e;
                    }
                }
            }
=======
            // Install an undomanager for the application to use
            this.undoManager = document.application.undoManager = UndoManager.create();
>>>>>>> f8460727
        }
    },

    photos: {
        value: null
    },

    photoListController: {
        enumerable: false,
        value: null
    },

    prepareForDraw: {
        value: function() {

            document.addEventListener("mousedown", this, false);

            window.addEventListener('beforeunload', this, false);

            this.element.addEventListener("dragenter", this, false);
            this.element.addEventListener("dragleave", this, false);
            this.element.addEventListener("dragover", this, false);
            this.element.addEventListener("drop", this, false);
            this.element.addEventListener("dragend", this, false);

            if (window.Touch) {
                this.element.classList.add("touch");
            }
        }
    },

    handleMousedown: {
        value: function(evt) {
            if (evt.button === 1) {
                this.handleToggleShowControlsButtonAction();
            }
        }
    },

    handleToggleShowControlsButtonAction: {
        value: function() {
            this.showControls = !this.showControls;
        }
    },

    _showControls: {
        enumerable: false,
        value: true
    },

    showControls: {
        get: function() {
            return this._showControls;
        },
        set: function(value) {
            if (value === this._showControls) {
                return;
            }
            this._showControls = value;
            this.needsDraw = true;
        }
    },

    handleDragenter: {
        value: function(evt) {
            if (evt.dataTransfer.types.indexOf("Files") >= 0) {
                this.willingToAcceptDrop = true;
            } else {
                evt.dataTransfer.effectAllowed = "none";
                evt.dataTransfer.dropEffect = "none";
            }
        }
    },

    handleDragleave: {
        value: function(evt) {
            this.willingToAcceptDrop = false;
        }
    },

    handleDragover: {
        value: function(evt) {
            evt.preventDefault(); //TODO this may be unnecessary, tutorial says we need ti to prevent redirecting
        }
    },

    handleDrop: {
        value: function(evt) {
            evt.stopPropagation(); // TODO this may be unnecessary, same as above, but I'd guess preventDefault would stop the browser from...doing the default action
            evt.preventDefault();

            if (!this.willingToAcceptDrop) {
                // Don't bother processing this if we don't handle it
                // that said we still wanted to preventDefaults so we act more like a native application
                // and don't simply let the browser handle opening the dropped content
                return;
            }

            var files = evt.dataTransfer.files,
                i,
                iFile;

            for (i = 0; iFile = files[i]; i++) {

                if (!iFile.type.match(/image.*/)) {
                    continue;
                }

                var reader = new FileReader();

                reader.onload =  (function(self, file) {
                    return function(evt) {

                        var photo = {
                            src: evt.target.result,
                            title: file.name
                        }
                        self.photoListController.addObjects(photo);

                    };
                })(this, iFile);

                reader.readAsDataURL(iFile);
            }
        }
    },

    handleDragend: {
        value: function(evt) {
            this.willingToAcceptDrop = false;
        }
    },

    _willingToAcceptDrop: {
        enumerable: false,
        value: false
    },

    willingToAcceptDrop: {
        get: function() {
            return this._willingToAcceptDrop;
        },
        set: function(value) {
            if (value === this._willingToAcceptDrop) {
                return;
            }
            this._willingToAcceptDrop = value;
            this.needsDraw = true;
        }
    },

    handleBeforeunload: {
        value: function() {
            this.saveState();
        }
    },

    saveState: {
        value: function() {

            if (!localStorage) {
                return;
            }

            var savedState = {
                photos: this.photos
            };

            var serializer = Serializer.create().initWithRequire(require);
            localStorage.setItem(LOCAL_STORAGE_KEY, serializer.serializeObject(savedState));
        }
    },

    searchPanel: {
        enumerable: false,
        value: null
    },

    searchPopup: {
        enumerable: false,
        value: null
    },

    handleAddPhotosButtonAction: {
        value: function() {

            // Guard against adding cross-origin photos if we'll never be able to edit them
            if (!this.supportsCrossOriginCanvas) {
                return;
            }

            var popup = this.searchPopup;

            if(!popup) {
                popup = Popup.create();
                popup.content = this.searchPanel;
                this.searchPopup = popup;
            }

            popup.show();
        }
    },

    handleRemovePhotoButtonAction: {
        value: function() {

            // Guard against removing photos if we'll never be able to add more
            if (!this.supportsCrossOriginCanvas) {
                return;
            }

            var selectedPhoto = this.photoListController.getProperty("selectedObjects.0");

            if (!selectedPhoto) {
                return;
            }

            var index = this.photoListController.content.indexOf(selectedPhoto);
            this.removePhotoAtIndex(index);
        }
    },

    removePhotoAtIndex: {
        value: function(index) {

            var photo = this.photoListController.content[index];
            var undoLabel = 'remove photo "' + photo.title + '"';

            this.undoManager.add(undoLabel, this.addPhotoAtIndex, this, photo, index);

            this.photoListController.removeObjects(photo);
        }
    },

    addPhotoAtIndex: {
        value: function(photo, index) {

            var undoLabel = 'add photo "' + photo.title + '"';

            this.undoManager.add(undoLabel, this.removePhotoAtIndex, this, index);

            this.photoListController.content.splice(index, 0, photo);
            this.photoListController.selectedObjects = [photo];
        }
    },

    draw: {
        value: function() {
            if (this.showControls) {
                this.element.classList.add("showControls");
            } else {
                this.element.classList.remove("showControls");
            }

            if (this.willingToAcceptDrop) {
                this.element.classList.add("acceptsDrop");
            } else {
                this.element.classList.remove("acceptsDrop");
            }
        }
    }

});<|MERGE_RESOLUTION|>--- conflicted
+++ resolved
@@ -8,13 +8,9 @@
     Popup = require("montage/ui/popup/popup.reel").Popup,
     Serializer = require("montage/core/serializer").Serializer,
     Deserializer = require("montage/core/deserializer").Deserializer,
-<<<<<<< HEAD
+    UndoManager = require("montage/core/undo-manager").UndoManager,
     LOCAL_STORAGE_KEY = "montage_photofx_state",
     CORS_TEST_IMAGE = "https://lh5.googleusercontent.com/-M9uCIhQjy3c/TwTSfmO6MlI/AAAAAAAAFcw/BIMvbz3a7Z4/s1/blank.jpg";
-=======
-    UndoManager = require("montage/core/undo-manager").UndoManager,
-    LOCAL_STORAGE_KEY = "montage_photofx_state";
->>>>>>> f8460727
 
 exports.Main = Montage.create(Component, {
 
@@ -24,6 +20,8 @@
 
     init: {
         value: function() {
+            this.undoManager = document.application.undoManager = UndoManager.create();
+
             this._testCrossOriginCanvas();
             this._loadPhotos();
         }
@@ -71,7 +69,6 @@
         enumerable: false,
         value: function() {
 
-<<<<<<< HEAD
             var corsImage,
                 corsCanvas,
                 corsContext,
@@ -96,10 +93,6 @@
                     }
                 }
             }
-=======
-            // Install an undomanager for the application to use
-            this.undoManager = document.application.undoManager = UndoManager.create();
->>>>>>> f8460727
         }
     },
 
@@ -322,6 +315,18 @@
         }
     },
 
+    handleUndoButtonAction: {
+        value: function() {
+            this.undoManager.undo();
+        }
+    },
+
+    handleRedoButtonAction: {
+        value: function() {
+            this.undoManager.redo();
+        }
+    },
+
     removePhotoAtIndex: {
         value: function(index) {
 
