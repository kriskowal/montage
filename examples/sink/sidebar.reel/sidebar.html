<!DOCTYPE html>
<!-- <copyright>
 This file contains proprietary software owned by Motorola Mobility, Inc.<br/>
 No rights, expressed or implied, whatsoever to this software are provided by Motorola Mobility, Inc. hereunder.<br/>
 (c) Copyright 2011 Motorola Mobility, Inc.  All Rights Reserved.
 </copyright> -->
<html>
<head>
    <meta http-equiv="Content-Type" content="text/html; charset=utf-8" />
    <title>Sidebar Component</title>

    <link rel="stylesheet" href="sidebar.css">

    <script type="text/montage-serialization">
        {

            "owner": {
                "module": "sidebar.reel",
                "name": "sidebar",
                "properties": {
                    "element": {"#": "sidebar"}
                },
                "bindings": {
                    "sandbox.selectedItem": {
                        "boundObject": {"@": "navController"},
                        "boundObjectPropertyPath": "selectedObjects.0",
                        "oneway": true
                    }
                }


            }
        }
    </script>
</head>
<body>

    <div id="sidebar" class="sidebar">
        <div id="sidebar-list" class="sidebar-list">
            <ul class="nav-group">
                <h6 class="nav-label">Buttons and Links</h6>
                <li class="nav-item active"><a class="nav-item" href="#button"><h4>Button</h4></a></li>
                <li class="nav-item" ><a href="#toggle-button"><h4>Toggle</h4></a></li>
                <li class="nav-item"><a href="#anchor"><h4>Anchor</h4></a></li>
            </ul>
            <ul class="nav-group">
                <h6 class="nav-label">Text</h6>
                <li class="nav-item"><a href="#dynamic-text"><h4>Dynamic Text</h4></a></li>
            </ul>
            <ul class="nav-group">
                <h6 class="nav-label">Text Inputs</h6>
                <li class="nav-item"><a href="#input-text"><h4>Textfield</h4></a></li>
                <li class="nav-item"><a href="#textarea"><h4>TextArea</h4></a></li>
            </ul>
            <ul class="nav-group">
                <h6 class="nav-label">Numerical Inputs</h6>
<<<<<<< HEAD
                <!-- <li class="nav-item"><a href="#range-input"><h4>Range</h4></a></li> -->
                <li class="nav-item"><a href="#range-input2"><h4>Range</h4></a></li>
                <!-- <li class="nav-item"><a href="#slider"><h4>Montage Slider</h4></a></li> -->
                <li class="nav-item"><a href="#montage-slider"><h4>Montage Slider</h4></a></li>
=======
                <li class="nav-item"><a href="#range-input"><h4>Range</h4></a></li>
                <li class="nav-item"><a href="#slider-polyfill"><h4>Range Polyfill</h4></a></li>
                <li class="nav-item"><a href="#slider"><h4>Montage Slider</h4></a></li>
>>>>>>> 6d8d1e96
                <li class="nav-item"><a href="#number-input"><h4>Number</h4></a></li>
            </ul>
            <ul class="nav-group">
                <h6 class="nav-label">Selection Inputs</h6>
                <li class="nav-item"><a href="#select-input"><h4>Select</h4></a></li>
                <li class="nav-item"><a href="#checkbox"><h4>Checkbox</h4></a></li>
                <li class="nav-item"><a href="#radio-button"><h4>Radio Button</h4></a></li>
            </ul>
            <ul class="nav-group">
                <h6 class="nav-label">Lists</h6>
                <li class="nav-item"><a href="#list"><h4>List</h4></a></li>
                <li class="nav-item"><a href="#repetition"><h4>Repetition</h4></a></li>
            </ul>
            <ul class="nav-group">
                <h6 class="nav-label">Layout Components</h6>
                <li class="nav-item"><a href="#popup1"><h4>Overlays</h4></a></li>
                <li class="nav-item"><a href="#substitution"><h4>Substitution</h4></a></li>
                <li class="nav-item"><a href="#tabs"><h4>Tabs</h4></a></li>
                <li class="nav-item"><a href="#scroller"><h4>Scroller</h4></a></li>

            </ul>
            <ul class="nav-group">
                <h6 class="nav-label">Other</h6>
                <li class="nav-item"><a href="#converters"><h4>Converters</h4></a></li>
                <li class="nav-item"><a href="#progress"><h4>Progress</h4></a></li>
                <li class="nav-item"><a href="#image"><h4>Image</h4></a></li>
            </ul>


        </div>


    </div>

</body>
</html><|MERGE_RESOLUTION|>--- conflicted
+++ resolved
@@ -54,16 +54,9 @@
             </ul>
             <ul class="nav-group">
                 <h6 class="nav-label">Numerical Inputs</h6>
-<<<<<<< HEAD
-                <!-- <li class="nav-item"><a href="#range-input"><h4>Range</h4></a></li> -->
                 <li class="nav-item"><a href="#range-input2"><h4>Range</h4></a></li>
-                <!-- <li class="nav-item"><a href="#slider"><h4>Montage Slider</h4></a></li> -->
+                <li class="nav-item"><a href="#slider-polyfill"><h4>Range Polyfill</h4></a></li>
                 <li class="nav-item"><a href="#montage-slider"><h4>Montage Slider</h4></a></li>
-=======
-                <li class="nav-item"><a href="#range-input"><h4>Range</h4></a></li>
-                <li class="nav-item"><a href="#slider-polyfill"><h4>Range Polyfill</h4></a></li>
-                <li class="nav-item"><a href="#slider"><h4>Montage Slider</h4></a></li>
->>>>>>> 6d8d1e96
                 <li class="nav-item"><a href="#number-input"><h4>Number</h4></a></li>
             </ul>
             <ul class="nav-group">
