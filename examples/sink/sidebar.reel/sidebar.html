--- conflicted
+++ resolved
@@ -40,12 +40,8 @@
             <ul class="nav-group">
                 <h6 class="nav-label">Buttons and Links</h6>
                 <li class="nav-item active"><a class="nav-item" href="#button"><h4>Button</h4></a></li>
-<<<<<<< HEAD
                 <li class="nav-item" ><a href="#toggle-button"><h4>Toggle</h4></a></li>
-=======
-                <li class="nav-item" ><a href="#button-group"><h4>Grouped</h4></a></li>   
                 <li class="nav-item"><a href="#image"><h4>Link</h4></a></li>            
->>>>>>> 50100a2f
             </ul>
             <ul class="nav-group">
                 <h6 class="nav-label">Text</h6>
@@ -53,26 +49,13 @@
             </ul>
             <ul class="nav-group">
                 <h6 class="nav-label">Text Inputs</h6>
-<<<<<<< HEAD
-                <li class="nav-item"><a href="#textfield"><h4>Textfield</h4></a></li>
+                <li class="nav-item"><a href="#input-text"><h4>Textfield</h4></a></li>
                 <li class="nav-item"><a href="#textarea"><h4>TextArea</h4></a></li>
-            </ul>
-            <ul class="nav-group">
-                <h6 class="nav-label">Numerical Inputs</h6>
-                <li class="nav-item"><a href="#range"><h4>Range</h4></a></li>
-                <li class="nav-item"><a href="#number"><h4>Number</h4></a></li>
-            </ul>
-            <ul class="nav-group">
-                <li class="nav-item"><a href="#converters"><h4>Converters</h4></a></li>
-=======
-                <li class="nav-item"><a href="#input-text"><h4>Textfield</h4></a></li>
-                <li class="nav-item"><a href="#textarea"><h4>TextArea</h4></a></li>            
             </ul>
             <ul class="nav-group">
                 <h6 class="nav-label">Numerical Inputs</h6>
                 <li class="nav-item"><a href="#range-input"><h4>Range</h4></a></li>
                 <li class="nav-item"><a href="#number-input"><h4>Number</h4></a></li>            
->>>>>>> 50100a2f
             </ul>
             <ul class="nav-group">
                 <h6 class="nav-label">Selection Inputs</h6>
@@ -92,15 +75,9 @@
             </ul>
             <ul class="nav-group">
                 <h6 class="nav-label">Other</h6>
-<<<<<<< HEAD
+                <li class="nav-item"><a href="#converters"><h4>Converters</h4></a></li>
                 <li class="nav-item"><a href="#progress"><h4>Progress</h4></a></li>
                 <li class="nav-item"><a href="#image"><h4>Image</h4></a></li>
-                <li class="nav-item"><a href="#image"><h4>Link</h4></a></li>
-=======
-                <li class="nav-item"><a href="#converters"><h4>Converters</h4></a></li>
-                <li class="nav-item"><a href="#progress"><h4>Progress</h4></a></li>  
-                <li class="nav-item"><a href="#image"><h4>Image</h4></a></li>                         
->>>>>>> 50100a2f
             </ul>
 
 
