<!DOCTYPE html>
<!-- <copyright>
 This file contains proprietary software owned by Motorola Mobility, Inc.<br/>
 No rights, expressed or implied, whatsoever to this software are provided by Motorola Mobility, Inc. hereunder.<br/>
 (c) Copyright 2011 Motorola Mobility, Inc.  All Rights Reserved.
 </copyright> -->
<html>
    <head>
        <meta http-equiv="content-type" content="text/html; charset=utf-8" />
        <script type="text/montage-serialization">
            {
                "owner": {
                    "module": "components/progress-example.reel",
                    "name": "ProgressExample",
                    "properties": {
                        "element": {"#": "progress-example"},
                        "uploadProgress": 10
                    }
                },
                "progress1": {
                    "module": "montage/ui/progress.reel",
                    "name": "Progress",
                    "properties": {
                        "element": {"#": "progress1"},
                        "value": 30
                    },
                    "bindings": {
                        "value": {
                            "boundObject": {"@": "owner"},
                            "boundObjectPropertyPath": "uploadProgress"
                        }
                    }
                },
                "progress2": {
                    "module": "montage/ui/progress.reel",
                    "name": "Progress",
                    "properties": {
                        "element": {"#": "progress2"},
                        "value": 50
                    },
                    "bindings": {
                        "value": {
                            "boundObject": {"@": "textfield1"},
                            "boundObjectPropertyPath": "value"
                        }
                    }
                },
                "textfield1": {
                    "module": "montage/ui/number-input.reel",
                    "name": "NumberInput",
                    "properties": {
                        "element": {"#": "text1"}
                    }
                }
            }
        </script>

        <style>
            .progress-example .progress {
                margin: 10px 0;
            }
            /* Spin button */
            .progress-example input::-webkit-outer-spin-button {
                margin-left: 10px;
                -webkit-transform: scale(1.4) translateY(-1px);
            }
            .progress-example input::-webkit-inner-spin-button {
                margin-left: 3px;
                -webkit-transform: scale(1.4) translateY(-1px);
            }
        </style>

    </head>
    <body>
        <div id="progress-example" class="progress-example">
            <div class="row">
                <div class="span8">
                    <h3>Progress</h3>
                    <p>
                        The HTML5 Progress Component with Data binding support from Montage.
                        </p>
                </div>
            </div>

            <h4>Demo</h4>

            <div class="demo">

                <h5>Progress bar bound to ProgressExample.uploadProgress property</h5>
                <progress id="progress1" max="100" value="60"></progress>

                <h5>Progress bar bound to the value in the textfield</h5>

                <progress id="progress2" max="100" style="width: 300px;" value="10"></progress>

                <input id="text1" type="number" min="0" max="100" value="25"  style="width: 50px;" />
            </div>

        <section>
            <a href="https://github.com/Motorola-Mobility/montage/tree/v0.6/examples/sink/components/progress-example.reel" target="_blank">View source on GitHub</a>
        </section>

            <section>
                <h4>Component Properties</h4>
                <table>
                  <thead>
                    <tr>
                      <th>Name</th>
                      <th>Description</th>
                    </tr>
                  </thead>
                  <tbody>
                      <tr>
                        <td>value</td>
                        <td>Sed ut perspiciatis unde omnis iste natus error sit voluptatem accusantium doloremque laudantium</td>
<<<<<<< HEAD
                      </tr>

=======
                      </tr> 
                      <tr>
                          <td>max</td>
                          <td>Sed ut perspiciatis unde omnis iste natus error sit voluptatem accusantium doloremque laudantium</td>
                        </tr>                   
>>>>>>> 6d8d1e96
                  </tbody>
                </table>
                <p>
                    <a href="" target="_blank">View full Documentation</a>
                </p>
            </section>

        </div>
    </body>
</html><|MERGE_RESOLUTION|>--- conflicted
+++ resolved
@@ -100,36 +100,6 @@
             <a href="https://github.com/Motorola-Mobility/montage/tree/v0.6/examples/sink/components/progress-example.reel" target="_blank">View source on GitHub</a>
         </section>
 
-            <section>
-                <h4>Component Properties</h4>
-                <table>
-                  <thead>
-                    <tr>
-                      <th>Name</th>
-                      <th>Description</th>
-                    </tr>
-                  </thead>
-                  <tbody>
-                      <tr>
-                        <td>value</td>
-                        <td>Sed ut perspiciatis unde omnis iste natus error sit voluptatem accusantium doloremque laudantium</td>
-<<<<<<< HEAD
-                      </tr>
-
-=======
-                      </tr> 
-                      <tr>
-                          <td>max</td>
-                          <td>Sed ut perspiciatis unde omnis iste natus error sit voluptatem accusantium doloremque laudantium</td>
-                        </tr>                   
->>>>>>> 6d8d1e96
-                  </tbody>
-                </table>
-                <p>
-                    <a href="" target="_blank">View full Documentation</a>
-                </p>
-            </section>
-
         </div>
     </body>
 </html>