--- conflicted
+++ resolved
@@ -153,26 +153,8 @@
             <button class="text btn" id="button1">Button One</button>
 
             <h6>Serialization</h6>
-<<<<<<< HEAD
             <pre class="prettyprint" data-serialization-entry="button1"></pre>
-=======
-            <pre class="prettyprint">
-"button1": {
-    "module": "montage/ui/bluemoon/button.reel",
-    "name": "Button",
-    "properties": {
-        "element": {"#": "button1"},
-        "identifier": "button1"
-    },
-    "listeners": [
-        {
-            "type": "action",
-            "listener": {"@": "owner"}
-        }
-    ]
-}
-            </pre>
->>>>>>> d2c823de
+
 
             <h6>HTML</h6>
             <pre class="prettyprint">
