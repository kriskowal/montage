<!DOCTYPE html>
<!-- <copyright>
 This file contains proprietary software owned by Motorola Mobility, Inc.<br/>
 No rights, expressed or implied, whatsoever to this software are provided by Motorola Mobility, Inc. hereunder.<br/>
 (c) Copyright 2011 Motorola Mobility, Inc.  All Rights Reserved.
 </copyright> -->
<html>
    <head>
        <meta http-equiv="content-type" content="text/html; charset=utf-8" />
        <script type="text/montage-serialization">{

                "owner": {
                    "module": "components/number-input-example.reel",
                    "name": "NumberInputExample",
                    "properties": {
                        "element": {"#": "number-input-example"}
                    }
                },
                "tempConverter": {
                    "module": "components/number-input-example.reel",
                    "name": "TempConverter",
                    "properties": {

                    }
                },
                "celsiusTextfield": {
                    "module": "montage/ui/textfield.reel",
                    "name": "Textfield",
                    "properties": {
                        "element": {"#": "celsius"}
                    },
                    "bindings": {
<<<<<<< HEAD
                        "value": {"<<->": "@fahrenheitTextfield[value]", "converter": {"@": "temp-converter"}}
=======
                        "value": {
                            "boundObject": {"@": "fahrenheitTextfield"},
                            "boundObjectPropertyPath": "value",
                            "converter": {"@": "tempConverter"}
                        }
>>>>>>> 7953cee3
                    }
                },
                "numberAccordion1": {
                    "module": "accordion.reel",
                    "name": "Accordion",
                    "properties": {
                        "element": {"#": "numberAccordion1"}
                    }
                },
                "fahrenheitTextfield": {
                    "module": "montage/ui/textfield.reel",
                    "name": "Textfield",
                    "properties": {
                        "element": {"#": "fahrenheit"},
                        "value": "32"
                    }
                }
            
    }</script>

        <style>

        </style>
    </head>
    <body>
        <div id="number-input-example" class="number-input-example">
            <div class="row">
                <div class="span8">
                    <h3>NumberInput</h3>
                    <p>
                        The NumberInput component wraps an HTML input element of type "number".
                    </p>
<!--                     <p>
                        <a href="" target="_blank">View Documentation</a>
                    </p> -->
                </div>
            </div>

            <h4>Demo</h4>
            <div class="demo number1">
                <form class="form-stacked">
                    <label for="celsius">Temperature in Celsius</label>
                    <input type="number" name="celsius" id="celsius" step="2"  />

                    <label for="fahrenheit">Temperature in Fahrenheit</label>
                    <input type="number" name="fahrenheit" id="fahrenheit" step="4" />
                </form>
           </div>





           <section>


<ul id="numberAccordion1" class="accordion">
   <li class="accordion-group">
       <div class="accordion-heading"><a href="javascript: void(0);" class="accordion-toggle">HTML</a></div>
       <div class="accordion-inner montage-hidden" >
           <pre class="prettyprint" >
&lt;form class="form-stacked"&gt;
   &lt;label for="celsius"&gt;Temperature in Celsius&lt;/label&gt;
   &lt;input type="number" name="celsius" id="celsius" step="2" required /&gt;

   &lt;label for="fahrenheit"&gt;Temperature in Fahrenheit&lt;/label&gt;
   &lt;input type="number" name="fahrenheit" id="fahrenheit" step="4" required /&gt;
&lt;/form&gt;
</pre>
       </div>
   </li>
   <li class="accordion-group">
       <div class="accordion-heading"><a href="javascript: void(0);" class="accordion-toggle">Serialization</a></div>
       <div class="accordion-inner montage-hidden">
<pre class="prettyprint" >
{
    "owner": {
        "module": "components/number-input-example.reel",
        "name": "NumberInputExample",
        "properties": {
            "element": {"#": "number-input-example"}
        }
    },
    "tempConverter": {
        "module": "components/number-input-example.reel",
        "name": "TempConverter",
        "properties": {

        }
    },
    "celsiusTextfield": {
        "module": "montage/ui/textfield.reel",
        "name": "Textfield",
        "properties": {
            "element": {"#": "celsius"}
        },
        "bindings": {
            "value": {
                "boundObject": {"@": "fahrenheitTextfield"},
                "boundObjectPropertyPath": "value",
                "converter": {"@": "tempConverter"}
            }
        }
    },
    "fahrenheitTextfield": {
        "module": "montage/ui/textfield.reel",
        "name": "Textfield",
        "properties": {
            "element": {"#": "fahrenheit"},
            "value": "32"
        }
    }
}
</pre>

       </div>
   </li>
   <li class="accordion-group">
       <div class="accordion-heading"><a href="javascript: void(0);" class="accordion-toggle">Javascript</a></div>
       <div class="accordion-inner montage-hidden">
           <pre class="prettyprint" >
var Montage = require("montage/core/core").Montage,
   Component = require("montage/ui/component").Component,
   Converter = require("montage/core/converter/converter").Converter;

/* Custom converter to convert from Celsius to Fahrenheit and vice-versa */
exports.TempConverter = Montage.create(Converter, {

   allowPartialConversion: {
       value: true
   },

   // convert fahrenheit to celsius (showing our non-metric heritage here)
   convert: {
       value: function(value) {
           return new Number((parseInt(value, 10) - 32) / 1.8).toFixed(2);
       }
   },

   // revert celsius to fahrenheit
   revert: {
       value: function(value) {
           return new Number((1.8 * parseInt(value, 10)) + 32).toFixed(2);
       }
   }

});
           </pre>
       </div>
   </li>
</ul>

            </section>

        <section>
            <a href="https://github.com/Motorola-Mobility/montage/tree/v0.7/examples/sink/components/number-input-example.reel" target="_blank">View source on GitHub</a>
        </section>

<!--             <section>
                <h4>Component Properties</h4>
                <table>
                  <thead>
                    <tr>
                      <th>Name</th>
                      <th>Description</th>
                    </tr>
                  </thead>
                  <tbody>
                        <tr>
                          <td>value</td>
                          <td>Sed ut perspiciatis unde omnis iste natus error sit voluptatem accusantium doloremque laudantium</td>
                        </tr>
                        <tr>
                          <td>converter</td>
                          <td>Sed ut perspiciatis unde omnis iste natus error sit voluptatem accusantium doloremque laudantium</td>
                        </tr>
                        <tr>
                          <td>error</td>
                          <td>Sed ut perspiciatis unde omnis iste natus error sit voluptatem accusantium doloremque laudantium</td>
                        </tr>
                      <tr>
                        <td>min</td>
                        <td>Sed ut perspiciatis unde omnis iste natus error sit voluptatem accusantium doloremque laudantium</td>
                      </tr>
                      <tr>
                        <td>max</td>
                        <td>...</td>
                      </tr>
                      <tr>
                        <td>step</td>
                        <td>...</td>
                      </tr>
                      <tr>
                        <td>required</td>
                        <td>...</td>
                      </tr>
                      <tr>
                        <td>readonly</td>
                        <td>...</td>
                      </tr>
                      <tr>
                        <td>name</td>
                        <td>...</td>
                      </tr>
                    </tbody>
                </table>
                <p>
                    <a href="" target="_blank">View full Documentation</a>
                </p>
            </section> -->
        </div>
    </body>
</html><|MERGE_RESOLUTION|>--- conflicted
+++ resolved
@@ -30,15 +30,7 @@
                         "element": {"#": "celsius"}
                     },
                     "bindings": {
-<<<<<<< HEAD
-                        "value": {"<<->": "@fahrenheitTextfield[value]", "converter": {"@": "temp-converter"}}
-=======
-                        "value": {
-                            "boundObject": {"@": "fahrenheitTextfield"},
-                            "boundObjectPropertyPath": "value",
-                            "converter": {"@": "tempConverter"}
-                        }
->>>>>>> 7953cee3
+                        "value": {"<<->": "@fahrenheitTextfield[value]", "converter": {"@": "tempConverter"}}
                     }
                 },
                 "numberAccordion1": {
@@ -56,7 +48,7 @@
                         "value": "32"
                     }
                 }
-            
+
     }</script>
 
         <style>
