--- conflicted
+++ resolved
@@ -47,7 +47,7 @@
             }
         ]
     },
-    
+
     "button3": {
         "module": "montage/ui/button.reel",
         "name": "Button",
@@ -62,14 +62,14 @@
             }
         ]
     },
-    
+
     "actionsheet": {
         "module": "components/popup/action-sheet.reel",
         "name": "ActionSheet",
         "properties": {
         }
     },
-    
+
     "owner": {
         "module": "components/popup/menu-bookmark.reel",
         "name": "MenuBookmark",
@@ -89,14 +89,9 @@
             <h3 class="title">Bookmark</h3>
             <div class="content">
                 <div class="action-container">
-<<<<<<< HEAD
-                    <button class="btn primary action" id="action-bookmark" style="margin: 10px 0;">Add Bookmark</button>
-                    <button class="btn action" id="action-bookmark-fav">Bookmark &amp; Favorite</button>
-=======
                     <div class="submit action" id="action-bookmark" style="margin: 10px 0;">Add Bookmark</div>
                     <div class="text action" id="action-bookmark-fav">Bookmark &amp; Favorite</div>
                     <div class="text action" id="action-bookmark-test">Show Action Sheet &raquo;</div>
->>>>>>> 40375f72
                 </div>
                 <div class="msg-container">
                     <label>Add a custom label</label>
