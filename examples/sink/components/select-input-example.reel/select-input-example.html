<!DOCTYPE html>
<!-- <copyright>
 This file contains proprietary software owned by Motorola Mobility, Inc.<br/>
 No rights, expressed or implied, whatsoever to this software are provided by Motorola Mobility, Inc. hereunder.<br/>
 (c) Copyright 2011 Motorola Mobility, Inc.  All Rights Reserved.
 </copyright> -->
<html>
    <head>
        <meta http-equiv="content-type" content="text/html; charset=utf-8" />
        <script type="text/montage-serialization">
            {
                "owner": {
                    "module": "components/select-input-example.reel",
                    "name": "InputTextExample",
                    "properties": {
                        "element": {"#": "select-input-example"},
                        "statesController": {"@": "statesController"},
                        "dept": {"@": "dept"}
                    },
                    "bindings": {
                        "selectedCountry": {
                            "boundObject": {"@": "country"},
                            "boundObjectPropertyPath": "contentController.selectedObjects.0",
                            "oneway": true
                        },
                        "selectedState": {
                            "boundObject": {"@": "state"},
                            "boundObjectPropertyPath": "contentController.selectedObjects.0",
                            "oneway": true
                        },
                        "selectedDepts": {
                            "boundObject": {"@": "dept"},
                            "boundObjectPropertyPath": "contentController.selectedObjects"
                        }
                    }                   
                },
                "fname": {
                    "module": "montage/ui/textfield.reel",
                    "name": "Textfield",
                    "properties": {
                        "element": {"#": "fname"}
                    },
                    "bindings": {
                        "value": {
                            "boundObject": {"@": "owner"},
                            "boundObjectPropertyPath": "firstName",
                            "oneway": false
                        },
                        "title": {
                            "boundObject": {"@": "owner"},
                            "boundObjectPropertyPath": "firstName",
                            "oneway": false
                        }
                    }
                },

                "lname": {
                    "module": "montage/ui/textfield.reel",
                    "name": "Textfield",
                    "properties": {
                        "element": {"#": "lname"}
                    },
                    "bindings": {
                        "value": {
                            "boundObject": {"@": "owner"},
                            "boundObjectPropertyPath": "lastName",
                            "oneway": false
                        }
                    }
                },

                "dept": {
                    "module": "montage/ui/select-input.reel",
                    "name": "SelectInput",
                    "properties": {
                        "element": {"#": "dept"},
                        "textPropertyPath": "name",
                        "valuePropertyPath": "code"
                    },
                    "bindings": {
                        "content": {
                            "boundObject": {"@": "owner"},
                            "boundObjectPropertyPath": "departments",
                            "oneway": true
                        }
                    }
                },


                "statesController": {
                    "name": "ArrayController",
                    "module": "montage/ui/controller/array-controller",
                    "properties": {
                        "selectObjectsOnAddition": true,
                        "automaticallyOrganizeObjects": true,
                        "content": []
                    }
                },

                "state": {
                    "module": "montage/ui/select-input.reel",
                    "name": "SelectInput",
                    "properties": {
                        "element": {"#": "state"},
                        "contentController": {"@": "statesController"},
                        "textPropertyPath": "name",
                        "valuePropertyPath": "code"
                    }
                },

                "country": {
                    "module": "montage/ui/select-input.reel",
                    "name": "SelectInput",
                    "properties": {
                        "element": {"#": "country"}
                    }
                },


                "update": {
                    "module": "montage/ui/button.reel",
                    "name": "Button",
                    "properties": {
                        "element": {"#": "update"},
                        "identifier": "update"
                    },
                    "listeners": [
                        {
                            "type": "action",
                            "listener": {"@": "owner"}
                        }
                    ]
                },

                "echo": {
                    "module": "montage/ui/dynamic-text.reel",
                    "name": "DynamicText",
                    "properties": {
                        "element": {"#": "echo"}
                    },
                    "bindings": {
                        "value": {
                            "boundObject": {"@": "owner"},
                            "boundObjectPropertyPath": "json",
                            "oneway": "true"
                        }
                    }
                },
<<<<<<< HEAD
                "select-accordion1": {
                    "module": "accordion.reel",
                    "name": "Accordion",
                    "properties": {
                        "element": {"#": "select-accordion1"}
=======
                "justify-comparator-left": {
                    "module": "components/select-input-example.reel",
                    "name": "JustifyConverter",
                    "properties": {
                        "justify": "left"
                    }
                },
                "justify-comparator-right": {
                    "module": "components/select-input-example.reel",
                    "name": "JustifyConverter",
                    "properties": {
                        "justify": "right"
                    }
                },
                "justify-comparator-center": {
                    "module": "components/select-input-example.reel",
                    "name": "JustifyConverter",
                    "properties": {
                        "justify": "center"
                    }
                },                
                "justify-left": {
                    "module": "montage/ui/toggle-button.reel",
                    "name": "ToggleButton",
                    "properties": {
                        "element": {"#": "justify-left"},
                        "pressedClass": "success"                        
                    },
                    "bindings": {
                        "pressed": {
                            "boundObject": {"@": "owner"},
                            "boundObjectPropertyPath": "justify",
                            "converter": {"@": "justify-comparator-left"}
                        }
                    }
                },
                "justify-center": {
                    "module": "montage/ui/toggle-button.reel",
                    "name": "ToggleButton",
                    "properties": {
                        "element": {"#": "justify-center"},
                        "pressedClass": "success"                        
                    },
                    "bindings": {
                        "pressed": {
                            "boundObject": {"@": "owner"},
                            "boundObjectPropertyPath": "justify",
                            "converter": {"@": "justify-comparator-center"}
                        }
                    }
                },
                "justify-right": {
                    "module": "montage/ui/toggle-button.reel",
                    "name": "ToggleButton",
                    "properties": {
                        "element": {"#": "justify-right"},
                        "pressedClass": "success"                        
                    },
                    "bindings": {
                        "pressed": {
                            "boundObject": {"@": "owner"},
                            "boundObjectPropertyPath": "justify",
                            "converter": {"@": "justify-comparator-right"}
                        }
                    }
                },
                "justify-select": {
                    "module": "montage/ui/select-input.reel",
                    "name": "SelectInput",
                    "properties": {
                        "element": {"#": "justify-select"}
                    },
                    "bindings": {
                        "value": {
                            "boundObject": {"@": "owner"},
                            "boundObjectPropertyPath": "justify"
                        }
                    }
                },
                "justify-result": {
                    "module": "montage/ui/dynamic-text.reel",
                    "name": "DynamicText",
                    "properties": {
                        "element": {"#": "justify-result"}
                    },
                    "bindings": {
                        "value": {
                            "boundObject": {"@": "owner"},
                            "boundObjectPropertyPath": "justify",
                            "oneway": "true"
                        }
>>>>>>> 6d8d1e96
                    }
                }
            }
        </script>

        <style>
            .select-input-example .error {
                color: #E73525;
                padding: 2px 0;
            }
            .select-input-example pre {
                border: 0;
            }
            
            .select-input-example .justify {
                width: 40px;
                padding: 5px;
            }
        </style>
    </head>
    <body>
        <div id="select-input-example" class="select-input-example">
            <div class="row">
                <div class="span8">
                    <h3>Select Input</h3>
                    <p>
                        The Select Input component wraps an HTML <code>&lt;select&gt;</code> field.
                    </p>
                    <p>
                        <a href="" target="_blank">View Documentation</a>
                    </p>
                </div>
            </div>

            <h4>Demo</h4>
<<<<<<< HEAD
            <div class="demo select1">
<!--             <p>
                 Sed ut perspiciatis unde omnis iste natus error sit voluptatem accusantium doloremque laudantium. Sed ut perspiciatis unde omnis iste natus error sit voluptatem accusantium doloremque laudantium
=======
            <div class="demo">
                <p>
                 An example using SelectInput component in a Form. Make changes to the form by selecting a different Country for instance and click the 'Update' button to see the result.
>>>>>>> 6d8d1e96
                 </p>
 -->
                 <form class="form-stacked">
                     <label for="fname">First Name</label>
                     <input type="text" placeholder="Enter first name" id="fname" required  value="foo" maxlength="20"/>
                     <label for="lname">Last Name</label>
                     <input type="text" placeholder="Enter last name" id="lname" value="foo" maxlength="20"/>

                     <label for="dept">Department</label>
                      <select id="dept" required="true" multiple="true" size="3">
                          <option>Please select a Department</option>
                      </select>

                     <label for="country">Country</label>
                     <select id="country" required>
                         <option value="">Please select a Country</option>
                         <option value="USA" selected="true">United States of America</option>
                         <option value="INR" >India</option>
                         <option value="FR">France</option>
                         <option value="GER">Germany</option>
                     </select>

                     <label for="state">State</label>
                     <select id="state" required="true">
                         <option>Please select a country...</option>
                     </select>

                     <div style="margin-top: 10px;">
                         <button class="btn" id="update">Update</button>
                    </div>
                 </form>

                 <pre id="echo"></pre>
                 
                 
            </div>
            
            
                 <section>
                     
                     <ul id="select-accordion1" class="accordion">
                        <li class="accordion-group">
                            <div class="accordion-heading"><a href="javascript: void(0);" class="accordion-toggle">HTML</a></div>
                            <div class="accordion-inner montage-hidden" >
                                 <pre class="prettyprint" >
 &lt;form class="form-stacked"&gt;
    &lt;label for="fname"&gt;First Name&lt;/label&gt;
    &lt;input type="text" placeholder="Enter first name" id="fname" required  value="foo" maxlength="20"/&gt;
    &lt;label for="lname"&gt;Last Name&lt;/label&gt;
    &lt;input type="text" placeholder="Enter last name" id="lname" value="foo" maxlength="20"/&gt;

    &lt;label for="dept"&gt;Department&lt;/label&gt;
     &lt;select id="dept" required="true" multiple="true" size="3"&gt;
         &lt;option&gt;Please select a Department&lt;/option&gt;
     &lt;/select&gt;

    &lt;label for="country"&gt;Country&lt;/label&gt;
    &lt;select id="country" required&gt;
        &lt;option value=""&gt;Please select a Country&lt;/option&gt;
        &lt;option value="USA" selected="true"&gt;United States of America&lt;/option&gt;
        &lt;option value="INR" &gt;India&lt;/option&gt;
        &lt;option value="FR"&gt;France&lt;/option&gt;
        &lt;option value="GER"&gt;Germany&lt;/option&gt;
    &lt;/select&gt;

    &lt;label for="state"&gt;State&lt;/label&gt;
    &lt;select id="state" required="true"&gt;
        &lt;option&gt;Please select a country...&lt;/option&gt;
    &lt;/select&gt;

    &lt;div style="margin-top: 10px;"&gt;
        &lt;button class="btn" id="update"&gt;Update&lt;/button&gt;
   &lt;/div&gt;
 &lt;/form&gt;
                                 </pre>
                            </div>
                        </li>
                        <li class="accordion-group">
                            <div class="accordion-heading"><a href="javascript: void(0);" class="accordion-toggle">Serialization</a></div>
                            <div class="accordion-inner montage-hidden">
                             <pre class="prettyprint" >
{
 "owner": {
     "module": "components/select-input-example.reel",
     "name": "InputTextExample",
     "properties": {
         "element": {"#": "select-input-example"},
         "statesController": {"@": "statesController"},
         "dept": {"@": "dept"}
     },
     "bindings": {
         "selectedCountry": {
             "boundObject": {"@": "country"},
             "boundObjectPropertyPath": "contentController.selectedObjects.0",
             "oneway": true
         },
         "selectedState": {
             "boundObject": {"@": "state"},
             "boundObjectPropertyPath": "contentController.selectedObjects.0",
             "oneway": true
         },
         "selectedDepts": {
             "boundObject": {"@": "dept"},
             "boundObjectPropertyPath": "contentController.selectedObjects"
         }
     }
 },

 "fname": {
     "module": "montage/ui/textfield.reel",
     "name": "Textfield",
     "properties": {
         "element": {"#": "fname"}
     },
     "bindings": {
         "value": {
             "boundObject": {"@": "owner"},
             "boundObjectPropertyPath": "firstName",
             "oneway": false
         },
         "title": {
             "boundObject": {"@": "owner"},
             "boundObjectPropertyPath": "firstName",
             "oneway": false
         }
     }
 },

 "lname": {
     "module": "montage/ui/textfield.reel",
     "name": "Textfield",
     "properties": {
         "element": {"#": "lname"}
     },
     "bindings": {
         "value": {
             "boundObject": {"@": "owner"},
             "boundObjectPropertyPath": "lastName",
             "oneway": false
         }
     }
 },

 "dept": {
     "module": "montage/ui/select-input.reel",
     "name": "SelectInput",
     "properties": {
         "element": {"#": "dept"},
         "textPropertyPath": "name",
         "valuePropertyPath": "code"
     },
     "bindings": {
         "content": {
             "boundObject": {"@": "owner"},
             "boundObjectPropertyPath": "departments",
             "oneway": true
         }
     }
 },


 "statesController": {
     "name": "ArrayController",
     "module": "montage/ui/controller/array-controller",
     "properties": {
         "selectObjectsOnAddition": true,
         "automaticallyOrganizeObjects": true,
         "content": []
     }
 },

 "state": {
     "module": "montage/ui/select-input.reel",
     "name": "SelectInput",
     "properties": {
         "element": {"#": "state"},
         "contentController": {"@": "statesController"},
         "textPropertyPath": "name",
         "valuePropertyPath": "code"
     }
 },

 "country": {
     "module": "montage/ui/select-input.reel",
     "name": "SelectInput",
     "properties": {
         "element": {"#": "country"}
     }
 },


 "update": {
     "module": "montage/ui/button.reel",
     "name": "Button",
     "properties": {
         "element": {"#": "update"},
         "identifier": "update"
     },
     "listeners": [
         {
             "type": "action",
             "listener": {"@": "owner"}
         }
     ]
 },

 "echo": {
     "module": "montage/ui/dynamic-text.reel",
     "name": "DynamicText",
     "properties": {
         "element": {"#": "echo"}
     },
     "bindings": {
         "value": {
             "boundObject": {"@": "owner"},
             "boundObjectPropertyPath": "json",
             "oneway": "true"
         }
     }
 }
}
                             </pre>

                            </div>
                        </li>
                        <li class="accordion-group">
                            <div class="accordion-heading"><a href="javascript: void(0);" class="accordion-toggle">Javascript</a></div>
                            <div class="accordion-inner montage-hidden">
                                <pre class="prettyprint" >

var Montage = require("montage/core/core").Montage,
    Component = require("montage/ui/component").Component;

exports.SelectInputExample = Montage.create(Component, {
    json: {value: null},

    firstName: {value: null},
    lastName: {value: null},

    departments: {
        value: [
            {name: 'Please select a Department', code: ''},
            {name: 'Human Resources', code: 'HRD'},
            {name: 'Software Engineering', code: 'SWE'},
            {name: 'Hardware Engineering', code: 'HWE'},
            {name: 'Finance', code: 'FIN'},
            {name: 'Information Technology', code: 'IT'}
        ]
    },

    dept: {value: null},

    states: {
        value: {
            'USA': [
                {name: 'Arizona', code: 'AZ'},
                {name: 'Colorado', code: 'CO'},
                {name: 'California', code: 'CA'},
                {name: 'New York', code: 'NY'},
                {name: 'Washington', code: 'WA'}
            ],
            'INR': [
                {name: 'Kerala', code: 'KL'},
                {name: 'Karnataka', code: 'KA'},
                {name: 'Tamil Nadu', code: 'TN'},
                {name: 'Andhra Pradesh', code: 'AP'},
                {name: 'Goa', code: 'GO'}
            ]
        }
    },

    _selectedCountry: {value: null},
    selectedCountry: {
        get: function() {return this._selectedCountry;},
        set: function(value) {
            if(value && this._selectedCountry !== value) {
                this._selectedCountry = value;
                // update states list
                var code = this._selectedCountry.value;
                this.statesController.content = this.states[code];
                // select the first option in the States dropdown
                this.statesController.selectedIndexes = [0];
            }
        }
    },

    _selectedState: {value: null},
    selectedState: {
        get: function() {return this._selectedState;},
        set: function(value) {
            if(this._selectedState !== value) {
                this._selectedState = value;
            }
        }
    },

    _selectedDepts: {value: null},
    selectedDepts: {
        get: function() {return this._selectedDepts;},
        set: function(value) {
            this._selectedDepts = (value || []);
        }
    },

    prepareForDraw: {
        value: function() {

            this.firstName = "John";
            this.lastName = "FooBar";

            this.dept.contentController.selectedIndexes = [2, 4, 5];
            // The following code does not trigger the selection. The selection is
            // managed by the contentController
            //this.selectedDept = this.departments[3];

        }
    },

    handleUpdateAction: {
        value: function(event) {
            event.preventDefault();
            this.json = JSON.stringify({
                firstName: this.firstName,
                lastName: this.lastName,
                country: this.selectedCountry,
                state: this.selectedState,
                departments: this.selectedDepts
            });
        }
    }
});
                                </pre>
                            </div>
                        </li>
                     </ul>
                     
                 
            </section>

            
            <section>
                <div class="demo">
                    
                    <p>
                             This example demonstrates two-way binding to the 'value' property of SelectInput. Changing the toggle buttons change the SelectInput's value and changing the SelectInput's selection changes the ToggleButton selection.
                    </p>
                             
                    <div style="height: 40px;">
                        <button id="justify-none" class="btn justify">-</button>
                        <button id="justify-left" class="btn justify">L</button>
                        <button id="justify-center" class="btn justify">C</button>
                        <button id="justify-right" class="btn justify">R</button>
                    </div>  
                    <div>
                        <select id="justify-select" class="justify-select">
                                <option value=""></option>
                                <option value="left">Left</option>
                                <option value="center">Center</option>
                                <option value="right">Right</option>
                        </select>
                        
                        <p>
                            Justify selection: <span id="justify-result"></span>
                        </p>
                    </div>
                </div>
            </section>

            <section>
                <a href="https://github.com/Motorola-Mobility/montage/tree/v0.6/examples/sink/components/select-input-example.reel" target="_blank">View source on GitHub</a>
            </section>

<!--
            <section>
                <h4>Component Properties</h4>
                <table>
                  <thead>
                    <tr>
                      <th>Name</th>
                      <th>Description</th>
                    </tr>
                  </thead>
                  <tbody>
                    <tr>
                      <td>contentController</td>
                      <td>Sed ut perspiciatis unde omnis iste natus error sit voluptatem accusantium doloremque laudantium</td>
                    </tr>
                    <tr>
                      <td>content</td>
                      <td>Sed ut perspiciatis unde omnis iste natus error sit voluptatem accusantium doloremque laudantium</td>
                    </tr>
                    <tr>
                      <td>textPropertyPath</td>
                      <td>Sed ut perspiciatis unde omnis iste natus error sit voluptatem accusantium doloremque laudantium</td>
                    </tr>
                    <tr>
                      <td>valuePropertyPath</td>
                      <td>Sed ut perspiciatis unde omnis iste natus error sit voluptatem accusantium doloremque laudantium</td>
                    </tr>
                    <tr>
                      <td>disabled</td>
                      <td>...</td>
                    </tr>
                    <tr>
                      <td>readonly</td>
                      <td>...</td>
                    </tr>
                    <tr>
                      <td>name</td>
                      <td>...</td>
                    </tr>
                    <tr>
                      <td>multiple</td>
                      <td>...</td>
                    </tr>
                    <tr>
                      <td>size</td>
                      <td>...</td>
                    </tr>
                    <tr>
                      <td>required</td>
                      <td>...</td>
                    </tr>
                  </tbody>
                </table>
                <p>
                    <a href="" target="_blank">View full Documentation</a>
                </p>
            </section>
 -->

    </body>
</html><|MERGE_RESOLUTION|>--- conflicted
+++ resolved
@@ -32,7 +32,7 @@
                             "boundObject": {"@": "dept"},
                             "boundObjectPropertyPath": "contentController.selectedObjects"
                         }
-                    }                   
+                    }
                 },
                 "fname": {
                     "module": "montage/ui/textfield.reel",
@@ -146,105 +146,111 @@
                         }
                     }
                 },
-<<<<<<< HEAD
+                "justify-comparator-left": {
+                    "module": "components/select-input-example.reel",
+                    "name": "JustifyConverter",
+                    "properties": {
+                        "justify": "left"
+                    }
+                },
+                "justify-comparator-right": {
+                    "module": "components/select-input-example.reel",
+                    "name": "JustifyConverter",
+                    "properties": {
+                        "justify": "right"
+                    }
+                },
+                "justify-comparator-center": {
+                    "module": "components/select-input-example.reel",
+                    "name": "JustifyConverter",
+                    "properties": {
+                        "justify": "center"
+                    }
+                },
+                "justify-left": {
+                    "module": "montage/ui/toggle-button.reel",
+                    "name": "ToggleButton",
+                    "properties": {
+                        "element": {"#": "justify-left"},
+                        "pressedClass": "success"
+                    },
+                    "bindings": {
+                        "pressed": {
+                            "boundObject": {"@": "owner"},
+                            "boundObjectPropertyPath": "justify",
+                            "converter": {"@": "justify-comparator-left"}
+                        }
+                    }
+                },
+                "justify-center": {
+                    "module": "montage/ui/toggle-button.reel",
+                    "name": "ToggleButton",
+                    "properties": {
+                        "element": {"#": "justify-center"},
+                        "pressedClass": "success"
+                    },
+                    "bindings": {
+                        "pressed": {
+                            "boundObject": {"@": "owner"},
+                            "boundObjectPropertyPath": "justify",
+                            "converter": {"@": "justify-comparator-center"}
+                        }
+                    }
+                },
+                "justify-right": {
+                    "module": "montage/ui/toggle-button.reel",
+                    "name": "ToggleButton",
+                    "properties": {
+                        "element": {"#": "justify-right"},
+                        "pressedClass": "success"
+                    },
+                    "bindings": {
+                        "pressed": {
+                            "boundObject": {"@": "owner"},
+                            "boundObjectPropertyPath": "justify",
+                            "converter": {"@": "justify-comparator-right"}
+                        }
+                    }
+                },
+                "justify-select": {
+                    "module": "montage/ui/select-input.reel",
+                    "name": "SelectInput",
+                    "properties": {
+                        "element": {"#": "justify-select"}
+                    },
+                    "bindings": {
+                        "value": {
+                            "boundObject": {"@": "owner"},
+                            "boundObjectPropertyPath": "justify"
+                        }
+                    }
+                },
+                "justify-result": {
+                    "module": "montage/ui/dynamic-text.reel",
+                    "name": "DynamicText",
+                    "properties": {
+                        "element": {"#": "justify-result"}
+                    },
+                    "bindings": {
+                        "value": {
+                            "boundObject": {"@": "owner"},
+                            "boundObjectPropertyPath": "justify",
+                            "oneway": "true"
+                        }
+                    }
+                },
                 "select-accordion1": {
                     "module": "accordion.reel",
                     "name": "Accordion",
                     "properties": {
                         "element": {"#": "select-accordion1"}
-=======
-                "justify-comparator-left": {
-                    "module": "components/select-input-example.reel",
-                    "name": "JustifyConverter",
-                    "properties": {
-                        "justify": "left"
-                    }
-                },
-                "justify-comparator-right": {
-                    "module": "components/select-input-example.reel",
-                    "name": "JustifyConverter",
-                    "properties": {
-                        "justify": "right"
-                    }
-                },
-                "justify-comparator-center": {
-                    "module": "components/select-input-example.reel",
-                    "name": "JustifyConverter",
-                    "properties": {
-                        "justify": "center"
-                    }
-                },                
-                "justify-left": {
-                    "module": "montage/ui/toggle-button.reel",
-                    "name": "ToggleButton",
-                    "properties": {
-                        "element": {"#": "justify-left"},
-                        "pressedClass": "success"                        
-                    },
-                    "bindings": {
-                        "pressed": {
-                            "boundObject": {"@": "owner"},
-                            "boundObjectPropertyPath": "justify",
-                            "converter": {"@": "justify-comparator-left"}
-                        }
-                    }
-                },
-                "justify-center": {
-                    "module": "montage/ui/toggle-button.reel",
-                    "name": "ToggleButton",
-                    "properties": {
-                        "element": {"#": "justify-center"},
-                        "pressedClass": "success"                        
-                    },
-                    "bindings": {
-                        "pressed": {
-                            "boundObject": {"@": "owner"},
-                            "boundObjectPropertyPath": "justify",
-                            "converter": {"@": "justify-comparator-center"}
-                        }
-                    }
-                },
-                "justify-right": {
-                    "module": "montage/ui/toggle-button.reel",
-                    "name": "ToggleButton",
-                    "properties": {
-                        "element": {"#": "justify-right"},
-                        "pressedClass": "success"                        
-                    },
-                    "bindings": {
-                        "pressed": {
-                            "boundObject": {"@": "owner"},
-                            "boundObjectPropertyPath": "justify",
-                            "converter": {"@": "justify-comparator-right"}
-                        }
-                    }
-                },
-                "justify-select": {
-                    "module": "montage/ui/select-input.reel",
-                    "name": "SelectInput",
-                    "properties": {
-                        "element": {"#": "justify-select"}
-                    },
-                    "bindings": {
-                        "value": {
-                            "boundObject": {"@": "owner"},
-                            "boundObjectPropertyPath": "justify"
-                        }
-                    }
-                },
-                "justify-result": {
-                    "module": "montage/ui/dynamic-text.reel",
-                    "name": "DynamicText",
-                    "properties": {
-                        "element": {"#": "justify-result"}
-                    },
-                    "bindings": {
-                        "value": {
-                            "boundObject": {"@": "owner"},
-                            "boundObjectPropertyPath": "justify",
-                            "oneway": "true"
-                        }
->>>>>>> 6d8d1e96
+                    }
+                },
+                "select-accordion2": {
+                    "module": "accordion.reel",
+                    "name": "Accordion",
+                    "properties": {
+                        "element": {"#": "select-accordion2"}
                     }
                 }
             }
@@ -255,10 +261,11 @@
                 color: #E73525;
                 padding: 2px 0;
             }
+
             .select-input-example pre {
                 border: 0;
             }
-            
+
             .select-input-example .justify {
                 width: 40px;
                 padding: 5px;
@@ -280,17 +287,11 @@
             </div>
 
             <h4>Demo</h4>
-<<<<<<< HEAD
+
             <div class="demo select1">
-<!--             <p>
-                 Sed ut perspiciatis unde omnis iste natus error sit voluptatem accusantium doloremque laudantium. Sed ut perspiciatis unde omnis iste natus error sit voluptatem accusantium doloremque laudantium
-=======
-            <div class="demo">
                 <p>
                  An example using SelectInput component in a Form. Make changes to the form by selecting a different Country for instance and click the 'Update' button to see the result.
->>>>>>> 6d8d1e96
                  </p>
- -->
                  <form class="form-stacked">
                      <label for="fname">First Name</label>
                      <input type="text" placeholder="Enter first name" id="fname" required  value="foo" maxlength="20"/>
@@ -321,14 +322,14 @@
                     </div>
                  </form>
 
-                 <pre id="echo"></pre>
-                 
-                 
+                 <div id="echo"></div>
+
+
             </div>
-            
-            
+
+
                  <section>
-                     
+
                      <ul id="select-accordion1" class="accordion">
                         <li class="accordion-group">
                             <div class="accordion-heading"><a href="javascript: void(0);" class="accordion-toggle">HTML</a></div>
@@ -624,24 +625,24 @@
                             </div>
                         </li>
                      </ul>
-                     
-                 
+
+
             </section>
 
-            
+
             <section>
                 <div class="demo">
-                    
+
                     <p>
                              This example demonstrates two-way binding to the 'value' property of SelectInput. Changing the toggle buttons change the SelectInput's value and changing the SelectInput's selection changes the ToggleButton selection.
                     </p>
-                             
+
                     <div style="height: 40px;">
                         <button id="justify-none" class="btn justify">-</button>
                         <button id="justify-left" class="btn justify">L</button>
                         <button id="justify-center" class="btn justify">C</button>
                         <button id="justify-right" class="btn justify">R</button>
-                    </div>  
+                    </div>
                     <div>
                         <select id="justify-select" class="justify-select">
                                 <option value=""></option>
@@ -649,7 +650,7 @@
                                 <option value="center">Center</option>
                                 <option value="right">Right</option>
                         </select>
-                        
+
                         <p>
                             Justify selection: <span id="justify-result"></span>
                         </p>
