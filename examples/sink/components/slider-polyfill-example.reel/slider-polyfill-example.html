<!DOCTYPE html>
<!-- <copyright>
 This file contains proprietary software owned by Motorola Mobility, Inc.<br/>
 No rights, expressed or implied, whatsoever to this software are provided by Motorola Mobility, Inc. hereunder.<br/>
 (c) Copyright 2011 Motorola Mobility, Inc.  All Rights Reserved.
 </copyright> -->
<html>
    <head>
        <meta http-equiv="content-type" content="text/html; charset=utf-8" />
        <script type="text/montage-serialization">{

                "owner": {
<<<<<<< HEAD
                    "module": "components/slider-polyfill-example.reel",
                    "name": "SliderPolyfillExample",
=======
                    "prototype": "components/slider-polyfill-example.reel[InputRangeExample]",
>>>>>>> b2281186
                    "properties": {
                        "element": {"#": "slider-polyfill-example"},
                        "result": {"#": "result"}
                    }
                },
                "roundTo2Decimals": {
                    "prototype": "montage/core/converter/number-converter",
                    "properties": {
                        "decimals": 2
                    }

                },
                "red": {
<<<<<<< HEAD
                    "module": "montage/ui/skeleton/range-input.reel",
                    "name": "RangeInput",
=======
                    "prototype": "montage/lab/skeleton/point/input-range.reel",
>>>>>>> b2281186
                    "properties": {
                        "element": {"#": "color-red"}
                    },
                    "bindings": {
                        "value": {"<<->": "@owner.red"}
                    }

                },
                "redValue": {
                    "prototype": "montage/ui/dynamic-text.reel",
                    "properties": {
                        "element": {"#": "redValue"}
                    },
                    "bindings": {
                        "value": {"<-": "@owner.red", "converter": {"@": "roundTo2Decimals"}}
                    }
                },
                "green": {
<<<<<<< HEAD
                        "module": "montage/ui/skeleton/range-input.reel",
                        "name": "RangeInput",
=======
                        "prototype": "montage/lab/skeleton/point/input-range.reel",
>>>>>>> b2281186
                        "properties": {
                            "element": {"#": "color-green"}
                        },
                        "bindings": {
                            "value": {"<<->": "@owner.green"}
                        }
                    },
                    "greenValue": {
                        "prototype": "montage/ui/dynamic-text.reel",
                        "properties": {
                            "element": {"#": "greenValue"}
                        },
                        "bindings": {
                            "value": {"<-": "@owner.green", "converter": {"@": "roundTo2Decimals"}}
                        }
                    },
                    "blue": {
<<<<<<< HEAD
                        "module": "montage/ui/skeleton/range-input.reel",
                        "name": "RangeInput",
=======
                        "prototype": "montage/lab/skeleton/point/input-range.reel",
>>>>>>> b2281186
                        "properties": {
                            "element": {"#": "color-blue"}
                        },
                        "bindings": {
                            "value": {"<<->": "@owner.blue"}
                        }
                    },
                    "blueValue": {
                        "prototype": "montage/ui/dynamic-text.reel",
                        "properties": {
                            "element": {"#": "blueValue"}
                        },
                        "bindings": {
                            "value": {"<-": "@owner.blue", "converter": {"@": "roundTo2Decimals"}}
                        }
                    },
                    "resultHexValue": {
                        "prototype": "montage/ui/dynamic-text.reel",
                        "properties": {
                            "element": {"#": "result-hex"}
                        },
                        "bindings": {
                            "value": {"<-": "@owner.resultHex"}
                        }
                    },

                    "accordion1": {
                        "prototype": "accordion.reel",
                        "properties": {
                            "element": {"#": "slider-polyfill-accordion1"}
                        }
                    },


                "reset": {
                    "prototype": "montage/ui/button.reel",
                    "properties": {
                        "element": {"#": "reset"},
                        "identifier": "reset"
                    },
                    "listeners": [
                        {
                            "type": "action",
                            "listener": {"@": "owner"}
                        }
                    ]
                }

    }</script>

        <style>
            .slider-polyfill-example .demo{

            }
            .slider-polyfill-example .control {
                background-color: whitesmoke;
                padding: 5px;
            }

            .slider-polyfill-example .range-value {
                margin-top: 5px;
                margin-left: 15px;
                padding: 2px;
                border: 1px solid #aaa;
            }
            .slider-polyfill-example .result-hex {
                display: inline;
                text-transform: uppercase;
            }
            #reset {
                margin-top: 10px;
            }

            .slider-polyfill-example .control label {
                width: 50px;
                padding: 0;
                text-align: left;
            }
        </style>
    </head>
    <body>
        <div data-montage-id="slider-polyfill-example" class="slider-polyfill-example">
            <div class="row">
                <div class="span8">
                    <h3>Range Input Polyfill</h3>
                    <p>
                        The Range Input component wraps an HTML input "range" type.
                    </p>
                </div>
            </div>

            <h4>Demo</h4>
            <div class="demo">
                <div class="row">

                    <div class="span8">
                        <h5>Make your own color</h5>

                        <div data-montage-id="result" style="height: 100px;"></div>
                        <h1 class="result-hex" data-montage-id="result-hex"></h1>
                    </div>
                    <div class="span8">

                        <section class="control">
                            <section>
                                <label>Red:</label>
                                <input data-montage-id="color-red" type="range" min="0" max="15"  value="0"/>
                                <span data-montage-id="redValue" class="range-value"></span>
                            </section>
                            <section>
                                <label>Green:</label>
                                <input data-montage-id="color-green" type="range" min="0" max="15" value="0" />
                                <span data-montage-id="greenValue" class="range-value"/>
                            </section>
                            <section>
                                <label>Blue:</label>
                                <input data-montage-id="color-blue" type="range" min="0" max="15" value="0" />
                                <span data-montage-id="blueValue" class="range-value" />
                            </section>

                        </section>

                        <button data-montage-id="reset" class="btn cancel small">Reset</button>

                    </div>
                </div>
            </div>


            <section>
                <ul data-montage-id="slider-polyfill-accordion1" class="accordion">
                   <li class="accordion-group">
                       <div class="accordion-heading"><a href="javascript: void(0);" class="accordion-toggle">HTML</a></div>
                       <div class="accordion-inner montage-hidden" >
                            <pre class="prettyprint" >
&lt;div class="span8"&gt;<br>
&lt;h5&gt;Make your own color&lt;/h5&gt;<br>
<br>
&lt;div data-montage-id="result" style="height: 100px;"&gt;&lt;/div&gt;<br>
&lt;h1 class="result-hex" data-montage-id="result-hex"&gt;&lt;/h1&gt;<br>
&lt;/div&gt;<br>
&lt;div class="span8"&gt;<br>
<br>
&lt;section class="control"&gt;<br>
&lt;section&gt;<br>
Red:<br>
&lt;input data-montage-id="color-red" type="range" min="0" max="15" value="0"/&gt;<br>
&lt;span data-montage-id="redValue" class="range-value"&gt;&lt;/span&gt;<br>
&lt;/section&gt;<br>
&lt;section&gt;<br>
Green:<br>
&lt;input data-montage-id="color-green" type="range" min="0" max="15" value="0" /&gt;<br>
&lt;span data-montage-id="greenValue" class="range-value"/&gt;<br>
&lt;/section&gt;<br>
&lt;section&gt;<br>
Blue:<br>
&lt;input data-montage-id="color-blue" type="range" min="0" max="15" value="0" /&gt;<br>
&lt;span data-montage-id="blueValue" class="range-value" /&gt;<br>
&lt;/section&gt;<br>
<br>
&lt;/section&gt;<br>
<br>
&lt;button data-montage-id="reset" class="btn cancel small"&gt;Reset&lt;/button&gt;<br>
<br>
&lt;/div&gt;
                            </pre>
                       </div>
                   </li>
                   <li class="accordion-group">
                       <div class="accordion-heading"><a href="javascript: void(0);" class="accordion-toggle">Serialization</a></div>
                       <div class="accordion-inner montage-hidden">
                        <pre class="prettyprint" >
{
    "owner": {
<<<<<<< HEAD
        "module": "components/slider-polyfill-example.reel",
        "name": "SliderPolyfillExample",
=======
        "prototype": "components/slider-polyfill-example.reel[InputRangeExample]",
>>>>>>> b2281186
        "properties": {
            "element": {"#": "slider-polyfill-example"},
            "result": {"#": "result"}
        }
    },
    "roundTo2Decimals": {
        "prototype": "montage/core/converter/number-converter",
        "properties": {
            "decimals": 2
        }

    },
    "red": {
<<<<<<< HEAD
        "module": "montage/ui/skeleton/range-input.reel",
        "name": "InputRange",
=======
        "prototype": "montage/lab/skeleton/point/input-range.reel",
>>>>>>> b2281186
        "properties": {
            "element": {"#": "color-red"}
        },
        "bindings": {
            "value": {"&lt;&lt;-&gt;": "@owner.red"}
        }

    },
    "redValue": {
        "prototype": "montage/ui/dynamic-text.reel",
        "properties": {
            "element": {"#": "redValue"}
        },
        "bindings": {
            "value": {"&lt;-": "@owner.red", "converter": {"@": "roundTo2Decimals"}}
        }
    },
    "green": {
<<<<<<< HEAD
            "module": "montage/ui/skeleton/range-input.reel",
            "name": "RangeInput",
=======
            "prototype": "montage/lab/skeleton/point/input-range.reel",
>>>>>>> b2281186
            "properties": {
                "element": {"#": "color-green"}
            },
            "bindings": {
                "value": {"&lt;&lt;-&gt;": "@owner.green"}
            }
        },
        "greenValue": {
            "prototype": "montage/ui/dynamic-text.reel",
            "properties": {
                "element": {"#": "greenValue"}
            },
            "bindings": {
                "value": {"&lt;-": "@owner.green", "converter": {"@": "roundTo2Decimals"}}
            }
        },
        "blue": {
<<<<<<< HEAD
            "module": "montage/ui/skeleton/range-input.reel",
            "name": "RangeInput",
=======
            "prototype": "montage/lab/skeleton/point/input-range.reel",
>>>>>>> b2281186
            "properties": {
                "element": {"#": "color-blue"}
            },
            "bindings": {
                "value": {"&lt;&lt;-&gt;": "@owner.blue"}
            }
        },
        "blueValue": {
            "prototype": "montage/ui/dynamic-text.reel",
            "properties": {
                "element": {"#": "blueValue"}
            },
            "bindings": {
                "value": {"&lt;-": "@owner.blue", "converter": {"@": "roundTo2Decimals"}}
            }
        },
        "resultHexValue": {
            "prototype": "montage/ui/dynamic-text.reel",
            "properties": {
                "element": {"#": "result-hex"}
            },
            "bindings": {
                "value": {"&lt;-": "@owner.resultHex"}
            }
        },

    "reset": {
        "prototype": "montage/ui/button.reel",
        "properties": {
            "element": {"#": "reset"},
            "identifier": "reset"
        },
        "listeners": [
            {
                "type": "action",
                "listener": {"@": "owner"}
            }
        ]
    }
                        </pre>

                       </div>
                   </li>
                   <li class="accordion-group">
                       <div class="accordion-heading"><a href="javascript: void(0);" class="accordion-toggle">Javascript</a></div>
                       <div class="accordion-inner montage-hidden">
                           <pre class="prettyprint" >

exports.SliderPolyfillExample = Montage.create(Component, {

   result: {value: null},
   resultHex: {value: null},

   _red: {value: null},
   red: {
       set: function(v) {
           this._red = v;
           this._calculateHexValue();
           this.needsDraw = true;
       },
       get: function() {return this._red;}
   },
   _green: {value: null},
   green: {
       set: function(v) {
           this._green = v;
           this._calculateHexValue();
           this.needsDraw = true;},
       get: function() {return this._green;}
   },
   _blue: {value: null},
   blue: {
       set: function(v) {
           this._blue = v;
           this._calculateHexValue();
           this.needsDraw = true;
       },
       get: function() {return this._blue;}
   },


   _calculateHexValue: {
       value: function() {
           var red = this._getHexValue(this.red);
           var green = this._getHexValue(this.green);
           var blue = this._getHexValue(this.blue);
           var rgb = red + '' + green + '' + blue;

           this.resultHex = '#' + rgb;
       }
   },

   _getHexValue: {
       value: function(number) {
           return Math.round(number).toString(16);
       }
   },

   draw: {
       value: function() {

           this.result.style.backgroundColor = this.resultHex;

       }
   },

   handleResetAction: {
       value: function() {
           this.red = 0;
           this.green = 0;
           this.blue = 0;
       }
   }
});

                           </pre>
                       </div>
                   </li>
                </ul>

            </section>

            <section>
                <a href="https://github.com/Motorola-Mobility/montage/tree/v0.8/examples/sink/components/slider-polyfill-example.reel" target="_blank">View Source on GitHub</a>
            </section>


        </div>
    </body>
</html><|MERGE_RESOLUTION|>--- conflicted
+++ resolved
@@ -10,12 +10,7 @@
         <script type="text/montage-serialization">{
 
                 "owner": {
-<<<<<<< HEAD
-                    "module": "components/slider-polyfill-example.reel",
-                    "name": "SliderPolyfillExample",
-=======
-                    "prototype": "components/slider-polyfill-example.reel[InputRangeExample]",
->>>>>>> b2281186
+                    "prototype": "components/slider-polyfill-example.reel[SliderPolyfillExample]",
                     "properties": {
                         "element": {"#": "slider-polyfill-example"},
                         "result": {"#": "result"}
@@ -29,12 +24,7 @@
 
                 },
                 "red": {
-<<<<<<< HEAD
-                    "module": "montage/ui/skeleton/range-input.reel",
-                    "name": "RangeInput",
-=======
-                    "prototype": "montage/lab/skeleton/point/input-range.reel",
->>>>>>> b2281186
+                    "prototype": "montage/ui/skeleton/range-input.reel",
                     "properties": {
                         "element": {"#": "color-red"}
                     },
@@ -53,12 +43,7 @@
                     }
                 },
                 "green": {
-<<<<<<< HEAD
-                        "module": "montage/ui/skeleton/range-input.reel",
-                        "name": "RangeInput",
-=======
-                        "prototype": "montage/lab/skeleton/point/input-range.reel",
->>>>>>> b2281186
+                        "prototype": "montage/ui/skeleton/range-input.reel",
                         "properties": {
                             "element": {"#": "color-green"}
                         },
@@ -76,12 +61,7 @@
                         }
                     },
                     "blue": {
-<<<<<<< HEAD
-                        "module": "montage/ui/skeleton/range-input.reel",
-                        "name": "RangeInput",
-=======
-                        "prototype": "montage/lab/skeleton/point/input-range.reel",
->>>>>>> b2281186
+                        "prototype": "montage/ui/skeleton/range-input.reel",
                         "properties": {
                             "element": {"#": "color-blue"}
                         },
@@ -256,12 +236,7 @@
                         <pre class="prettyprint" >
 {
     "owner": {
-<<<<<<< HEAD
-        "module": "components/slider-polyfill-example.reel",
-        "name": "SliderPolyfillExample",
-=======
-        "prototype": "components/slider-polyfill-example.reel[InputRangeExample]",
->>>>>>> b2281186
+        "prototype": "components/slider-polyfill-example.reel[SliderPolyfillExample]",
         "properties": {
             "element": {"#": "slider-polyfill-example"},
             "result": {"#": "result"}
@@ -275,12 +250,7 @@
 
     },
     "red": {
-<<<<<<< HEAD
-        "module": "montage/ui/skeleton/range-input.reel",
-        "name": "InputRange",
-=======
-        "prototype": "montage/lab/skeleton/point/input-range.reel",
->>>>>>> b2281186
+        "prototype": "montage/ui/skeleton/range-input.reel",
         "properties": {
             "element": {"#": "color-red"}
         },
@@ -299,12 +269,7 @@
         }
     },
     "green": {
-<<<<<<< HEAD
-            "module": "montage/ui/skeleton/range-input.reel",
-            "name": "RangeInput",
-=======
-            "prototype": "montage/lab/skeleton/point/input-range.reel",
->>>>>>> b2281186
+            "prototype": "montage/ui/skeleton/range-input.reel",
             "properties": {
                 "element": {"#": "color-green"}
             },
@@ -322,12 +287,7 @@
             }
         },
         "blue": {
-<<<<<<< HEAD
-            "module": "montage/ui/skeleton/range-input.reel",
-            "name": "RangeInput",
-=======
-            "prototype": "montage/lab/skeleton/point/input-range.reel",
->>>>>>> b2281186
+            "prototype": "montage/ui/skeleton/range-input.reel",
             "properties": {
                 "element": {"#": "color-blue"}
             },
