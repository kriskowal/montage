--- conflicted
+++ resolved
@@ -178,35 +178,19 @@
 
                         <section class="control">
                             <section>
-<<<<<<< HEAD
                                 <label>Red:</label>
-                                <input id="color-red" type="range" min="0" max="15"  value="0"/>
-                                <span id="redValue" class="range-value"></span>
-                            </section>
-                            <section>
-                                <label>Green:</label>
-                                <input id="color-green" type="range" min="0" max="15" value="0" />
-                                <span id="greenValue" class="range-value"/>
-                            </section>
-                            <section>
-                                <label>Blue:</label>
-                                <input id="color-blue" type="range" min="0" max="15" value="0" />
-                                <span id="blueValue" class="range-value" />
-=======
-                                Red:
                                 <input data-montage-id="color-red" type="range" min="0" max="15"  value="0"/>
                                 <span data-montage-id="redValue" class="range-value"></span>
                             </section>
                             <section>
-                                Green:
+                                <label>Green:</label>
                                 <input data-montage-id="color-green" type="range" min="0" max="15" value="0" />
                                 <span data-montage-id="greenValue" class="range-value"/>
                             </section>
                             <section>
-                                Blue:
+                                <label>Blue:</label>
                                 <input data-montage-id="color-blue" type="range" min="0" max="15" value="0" />
                                 <span data-montage-id="blueValue" class="range-value" />
->>>>>>> 7d0b4692
                             </section>
 
                         </section>
@@ -219,12 +203,7 @@
 
 
             <section>
-
-<<<<<<< HEAD
-                <ul id="slider-polyfill-accordion1" class="accordion">
-=======
                 <ul data-montage-id="slider-polyfill-accordion1" class="accordion">
->>>>>>> 7d0b4692
                    <li class="accordion-group">
                        <div class="accordion-heading"><a href="javascript: void(0);" class="accordion-toggle">HTML</a></div>
                        <div class="accordion-inner montage-hidden" >
