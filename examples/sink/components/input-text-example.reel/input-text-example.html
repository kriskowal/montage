<!DOCTYPE html>
<!-- <copyright>
 This file contains proprietary software owned by Motorola Mobility, Inc.<br/>
 No rights, expressed or implied, whatsoever to this software are provided by Motorola Mobility, Inc. hereunder.<br/>
 (c) Copyright 2011 Motorola Mobility, Inc.  All Rights Reserved.
 </copyright> -->
<html>
    <head>
        <meta http-equiv="content-type" content="text/html; charset=utf-8" />
        <script type="text/montage-serialization">{

                "owner": {
                    "prototype": "components/input-text-example.reel",
                    "properties": {
                        "element": {"#": "input-text-example"}
                    },
                    "bindings": {
                        "phone": {"<<->": "@phone.value"}
                    }
                },

                "fname": {
                    "prototype": "montage/ui/textfield.reel",
                    "properties": {
                        "element": {"#": "fname"}
                    },
                    "bindings": {
                        "value": {"<<->": "@owner.firstName"},
                        "title": {"<<->": "@owner.firstName"}
                    }
                },

                "lname": {
                    "prototype": "montage/ui/textfield.reel",
                    "properties": {
                        "element": {"#": "lname"}
                    },
                    "bindings": {
                        "value": {"<<->": "@owner.lastName"}
                    }
                },

                "email": {
                    "prototype": "montage/ui/textfield.reel",
                    "properties": {
                        "element": {"#": "email"}
                    },
                    "bindings": {
                        "value": {"<<->": "@owner.email"}
                    }
                },

                "phone": {
                    "prototype": "montage/ui/textfield.reel",
                    "properties": {
                        "element": {"#": "phone"}
                    },
                    "bindings": {

                        "readonly": {"<<->": "@owner.phoneReadOnly"}
                    }
                },
                "editPhone": {
                    "prototype": "montage/ui/button.reel",
                    "properties": {
                        "element": {"#": "editPhone"},
                        "identifier": "editPhone"
                    },
                    "listeners": [
                        {
                            "type": "action",
                            "listener": {"@": "owner"}
                        }
                    ]
                },

                "url": {
                    "prototype": "montage/ui/textfield.reel",
                    "properties": {
                        "element": {"#": "url"}
                    },
                    "bindings": {
                        "value": {"<<->": "@owner.url"}
                    }
                },

                "zip": {
                    "prototype": "montage/ui/textfield.reel",
                    "properties": {
                        "element": {"#": "zip"}
                    },
                    "bindings": {
                        "value": {"<<->": "@owner.zip"}
                    }
                },

                "dateConverter": {
                    "prototype": "montage/core/converter/date-converter",
                    "properties": {
                        "pattern": "yyyy-MM-dd"
                    }
                },

                "dob": {
<<<<<<< HEAD
                    "module": "montage/ui/date-input.reel",
                    "name": "DateInput",
=======
                    "prototype": "montage/ui/textfield.reel",
>>>>>>> 64b29278
                    "properties": {
                        "element": {"#": "dob"},
                        "converter": {"@": "dateConverter"}
                    },
                    "bindings": {
                        "value": {"<<->": "@owner.dob"},
                        "error": {"->": "@owner.dobError"}
                    }
                },
                "dobError": {
                    "prototype": "montage/ui/dynamic-text.reel",
                    "properties": {
                        "element": {"#": "dobError"}
                    },
                    "bindings": {
                        "value": {"<-": "@dob.errorMessage"}
                    }
                },

                "update": {
                    "prototype": "montage/ui/button.reel",
                    "properties": {
                        "element": {"#": "update"},
                        "identifier": "update"
                    },
                    "listeners": [
                        {
                            "type": "action",
                            "listener": {"@": "owner"}
                        }
                    ]
                },

                "inputTextAccordion1": {
                    "prototype": "accordion.reel",
                    "properties": {
                        "element": {"#": "inputTextAccordion1"}
                    }
                },

                "echo": {
                    "prototype": "montage/ui/dynamic-text.reel",
                    "properties": {
                        "element": {"#": "echo"}
                    },
                    "bindings": {
                        "value": {
                            "boundObject": {"@": "owner"},
                            "boundObjectPropertyPath": "json",
                            "oneway": "true"
                        }
                    }
                }

    }</script>

        <style>
            .input-text-example .error {
                color: #E73525;
                padding: 2px 0;
            }
            .input-text-example pre.json {
                border: 0;
            }

            .input-text-example #echo {
                width: 400px;
            }
        </style>
    </head>
    <body>
        <div data-montage-id="input-text-example" class="input-text-example">
            <div class="row">
                <div class="span8">
                    <h3>Textfield</h3>
                    <p>
                        The Textfield component wraps an HTML <code>&lt;input&gt;</code> text field.
                    </p>
<!--                     <p>
                        <a href="" target="_blank">View Documentation</a>
                    </p> -->
                </div>
            </div>

            <h4>Form</h4>
            <p>
                 An example of creating a form with Textfield components.
                 </p>

            <div class="demo form">
                <div class="app">
                     <form class="form-stacked">
                         <label for="fname">First name</label>
                         <input type="text" placeholder="Enter first name" data-montage-id="fname" required  value="foo" maxlength="20"/>
                         <label for="lname">Last name</label>
                         <input type="text" placeholder="Enter last name" data-montage-id="lname" value="foo" maxlength="20"/>

                         <label for="pwd1">Password</label>
                         <input type="password" data-montage-id="pwd" value="abcdef" />

                         <label for="email1">Email</label>
                         <input type="email" data-montage-id="email" value="foo@bar.com" />

                         <label for="url1">URL</label>
                         <input type="url" data-montage-id="url" value="http://www.google.com" />

                         <label for="tel1">Phone Number</label>
                         <input type="tel" data-montage-id="phone" value="1-408-777-9999" placeholder="Enter Phone number" readonly pattern="^(1?(-?\d{3})-?)?(\d{3})(-?\d{4})$" />
                         <button class="btn" data-montage-id="editPhone" type="button">Edit Phone Number</button>

                         <label for="zipcode">US Postal code</label>
                          <input type="text" data-montage-id="zip" value="" pattern="(^\d{5}$)|(^\d{5}-\d{4}$)"/>

                         <label for="date1">Date of Birth</label>
                         <input type="date" data-montage-id="dob" value="" name="dob"  />
                         <div data-montage-id="dobError" class="error"></div>

                         <div style="margin-top: 10px;">
                             <button class="btn" data-montage-id="update" type="button">Update</button>
                        </div>
                     </form>

                     <div data-montage-id="echo" class="prettyprint"></div>
                 </div>
            </div>


            <section>

                       <ul data-montage-id="inputTextAccordion1" class="accordion">
                            <li class="accordion-group">
                                <div class="accordion-heading"><a href="javascript: void(0);" class="accordion-toggle">HTML</a></div>
                                <div class="accordion-inner montage-hidden" >
                                    <pre class="prettyprint" >
&lt;form class="form-stacked"&gt;
     &lt;label for="fname"&gt;First name&lt;/label&gt;
     &lt;input type="text" placeholder="Enter first name" data-montage-id="fname" required  value="foo" maxlength="20"/&gt;
     &lt;label for="lname"&gt;Last name&lt;/label&gt;
     &lt;input type="text" placeholder="Enter last name" data-montage-id="lname" value="foo" maxlength="20"/&gt;

     &lt;label for="pwd1"&gt;Password&lt;/label&gt;
     &lt;input type="password" data-montage-id="pwd" value="abcdef" /&gt;

     &lt;label for="email1"&gt;Email&lt;/label&gt;
     &lt;input type="email" data-montage-id="email" value="foo@bar.com" /&gt;

     &lt;label for="url1"&gt;URL&lt;/label&gt;
     &lt;input type="url" data-montage-id="url" value="http://www.google.com" /&gt;

     &lt;label for="tel1"&gt;Phone Number&lt;/label&gt;
     &lt;input type="tel" data-montage-id="phone" value="1-408-777-9999" placeholder="Enter Phone number" readonly pattern="^(1?(-?\d{3})-?)?(\d{3})(-?\d{4})$" /&gt;
     &lt;button class="btn" data-montage-id="editPhone" type="button"&gt;Edit Phone Number&lt;/button&gt;

     &lt;label for="zipcode"&gt;US Postal code&lt;/label&gt;
      &lt;input type="text" data-montage-id="zip" value="" pattern="(^\d{5}$)|(^\d{5}-\d{4}$)"/&gt;

     &lt;label for="date1"&gt;Date of Birth&lt;/label&gt;
     &lt;input type="date" data-montage-id="dob" value="" name="dob" pattern=""/&gt;
     &lt;div data-montage-id="dobError" class="error"&gt;&lt;/div&gt;

     &lt;div style="margin-top: 10px;"&gt;
         &lt;button class="btn" data-montage-id="update" type="button"&gt;Update&lt;/button&gt;
    &lt;/div&gt;
 &lt;/form&gt;
            </pre>
                                </div>
                            </li>
                            <li class="accordion-group">
                                <div class="accordion-heading"><a href="javascript: void(0);" class="accordion-toggle">Serialization</a></div>
                                <div class="accordion-inner montage-hidden">
                                    <pre class="prettyprint" >
{
    "owner": {
        "prototype": "components/input-text-example.reel",
        "properties": {
            "element": {"#": "input-text-example"}
        },
        "bindings": {
            "phone": {"&lt;&lt;-&gt;": "@phone.value"}
        }
    },

    "fname": {
        "prototype": "montage/ui/textfield.reel",
        "properties": {
            "element": {"#": "fname"}
        },
        "bindings": {
            "value": {"&lt;&lt;-&gt;": "@owner.firstName"},
            "title": {"&lt;&lt;-&gt;": "@owner.firstName"}
        }
    },

    "lname": {
        "prototype": "montage/ui/textfield.reel",
        "properties": {
            "element": {"#": "lname"}
        },
        "bindings": {
            "value": {"&lt;&lt;-&gt;": "@owner.lastName"}
        }
    },

    "email": {
        "prototype": "montage/ui/textfield.reel",
        "properties": {
            "element": {"#": "email"}
        },
        "bindings": {
            "value": {"&lt;&lt;-&gt;": "@owner.email"}
        }
    },

    "phone": {
        "prototype": "montage/ui/textfield.reel",
        "properties": {
            "element": {"#": "phone"}
        },
        "bindings": {

            "readonly": {"&lt;&lt;-&gt;": "@owner.phoneReadOnly"}
        }
    },
    "editPhone": {
        "prototype": "montage/ui/button.reel",
        "properties": {
            "element": {"#": "editPhone"},
            "identifier": "editPhone"
        },
        "listeners": [
            {
                "type": "action",
                "listener": {"@": "owner"}
            }
        ]
    },

    "url": {
        "prototype": "montage/ui/textfield.reel",
        "properties": {
            "element": {"#": "url"}
        },
        "bindings": {
            "value": {"&lt;&lt;-&gt;": "@owner.url"}
        }
    },

    "zip": {
        "prototype": "montage/ui/textfield.reel",
        "properties": {
            "element": {"#": "zip"}
        },
        "bindings": {
            "value": {"&lt;&lt;-&gt;": "@owner.zip"}
        }
    },

    "zip": {
        "prototype": "montage/ui/textfield.reel",
        "properties": {
            "element": {"#": "zip"}
        },
        "bindings": {
            "value": {"&lt;&lt;-&gt;": "@owner.zip"}
        }
    },

    "dateConverter": {
        "prototype": "montage/core/converter/date-converter",
        "properties": {
            "pattern": "MM-dd-yyyy"
        }
    },

    "dob": {
        "prototype": "montage/ui/textfield.reel",
        "properties": {
            "element": {"#": "dob"},
            "converter": {"@": "dateConverter"}
        },
        "bindings": {
            "value": {"&lt;&lt;-&gt;": "@owner.dob"}
        }
    },
    "dobError": {
        "prototype": "montage/ui/dynamic-text.reel",
        "properties": {
            "element": {"#": "dobError"}
        },
        "bindings": {
            "value": {
                "boundObject": {"@": "dob"},
                "boundObjectPropertyPath": "errorMessage",
                "oneway": "true"
            }
        }
    },

    "update": {
        "prototype": "montage/ui/button.reel",
        "properties": {
            "element": {"#": "update"},
            "identifier": "update"
        },
        "listeners": [
            {
                "type": "action",
                "listener": {"@": "owner"}
            }
        ]
    },

    "echo": {
        "prototype": "montage/ui/dynamic-text.reel",
        "properties": {
            "element": {"#": "echo"}
        },
        "bindings": {
            "value": {
                "boundObject": {"@": "owner"},
                "boundObjectPropertyPath": "json",
                "oneway": "true"
            }
        }
    }
}
             </pre>

                                </div>
                            </li>
                            <li class="accordion-group">
                                <div class="accordion-heading"><a href="javascript: void(0);" class="accordion-toggle">Javascript</a></div>
                                <div class="accordion-inner montage-hidden">
                                    <pre class="prettyprint" >
var Montage = require("montage/core/core").Montage,
    Component = require("montage/ui/component").Component;

exports.InputTextExample = Montage.create(Component, {
    json: {value: null},

    firstName: {value: null},
    lastName: {value: null},
    email: {value: null},
    password: {value: null},
    phone: {value: null},
    url: {value: null},
    zip: {value: null},
    dob: {value: null},

    phoneReadOnly: {value: null},

    prepareForDraw: {
        value: function() {
          this.firstName = "Foo";
          this.lastName = "Bar";
          this.email = "foo.bar@mycompany.com";
          this.zip = "94087";
          this.url = "http://www.mycompany.com";
          this.dob = new Date(Date.now());

          this.phoneReadOnly = true;
          // Invoke Google pretty printer on source code samples
          prettyPrint();
        }
    },

    handleUpdateAction: {
        value: function(event) {
            this.json = JSON.stringify({
              firstName: this.firstName,
              lastName: this.lastName,
              email: this.email,
              phone: this.phone,
              url: this.url,
              zip: this.zip,
              dob: this.dob
            });
        }
    },

    handleEditPhoneAction: {
        value: function(event) {
            this.phoneReadOnly = false;
        }
    }
});
                                    </pre>
                                </div>
                            </li>
                        </ul>


            </section>


            <section>
                <a href="https://github.com/Motorola-Mobility/montage/tree/v0.6/examples/sink/components/input-text-example.reel" target="_blank">View source on GitHub</a>
            </section>

<!--             <section>
                <h4>Component Properties</h4>
                <table>
                  <thead>
                    <tr>
                      <th>Name</th>
                      <th>Description</th>
                    </tr>
                  </thead>
                  <tbody>
                    <tr>
                      <td>value</td>
                      <td>Sed ut perspiciatis unde omnis iste natus error sit voluptatem accusantium doloremque laudantium</td>
                    </tr>
                    <tr>
                      <td>converter</td>
                      <td>Sed ut perspiciatis unde omnis iste natus error sit voluptatem accusantium doloremque laudantium</td>
                    </tr>
                    <tr>
                      <td>error</td>
                      <td>Sed ut perspiciatis unde omnis iste natus error sit voluptatem accusantium doloremque laudantium</td>
                    </tr>
                    <tr>
                      <td>autocomplete</td>
                      <td>...</td>
                    </tr>
                    <tr>
                      <td>disabled</td>
                      <td>...</td>
                    </tr>
                    <tr>
                      <td>readonly</td>
                      <td>...</td>
                    </tr>
                    <tr>
                      <td>name</td>
                      <td>...</td>
                    </tr>
                    <tr>
                      <td>multiple</td>
                      <td>...</td>
                    </tr>
                    <tr>
                      <td>pattern</td>
                      <td>...</td>
                    </tr>
                    <tr>
                      <td>size</td>
                      <td>...</td>
                    </tr>
                    <tr>
                      <td>placeholder</td>
                      <td>...</td>
                    </tr>
                    <tr>
                      <td>required</td>
                      <td>...</td>
                    </tr>
                  </tbody>
                </table>
                <p>
                    <a href="" target="_blank">View full Documentation</a>
                </p>
            </section>

 -->
    </body>
</html><|MERGE_RESOLUTION|>--- conflicted
+++ resolved
@@ -102,12 +102,7 @@
                 },
 
                 "dob": {
-<<<<<<< HEAD
-                    "module": "montage/ui/date-input.reel",
-                    "name": "DateInput",
-=======
-                    "prototype": "montage/ui/textfield.reel",
->>>>>>> 64b29278
+                    "prototype": "montage/ui/textfield.reel",
                     "properties": {
                         "element": {"#": "dob"},
                         "converter": {"@": "dateConverter"}
