<!DOCTYPE html>
<!-- <copyright>
 This file contains proprietary software owned by Motorola Mobility, Inc.<br/>
 No rights, expressed or implied, whatsoever to this software are provided by Motorola Mobility, Inc. hereunder.<br/>
 (c) Copyright 2011 Motorola Mobility, Inc.  All Rights Reserved.
 </copyright> -->
<html>
    <head>
        <meta http-equiv="content-type" content="text/html; charset=utf-8" />
        <script type="text/montage-serialization">{

                "owner": {
                    "module": "components/input-text-example.reel",
                    "name": "InputTextExample",
                    "properties": {
                        "element": {"#": "input-text-example"}
                    },
                    "bindings": {
                        "phone": {"<<->": "@phone[value]"}
                    }
                },

                "fname": {
                    "module": "montage/ui/textfield.reel",
                    "name": "Textfield",
                    "properties": {
                        "element": {"#": "fname"}
                    },
                    "bindings": {
                        "value": {"<<->": "@owner[firstName]"},
                        "title": {"<<->": "@owner[firstName]"}
                    }
                },

                "lname": {
                    "module": "montage/ui/textfield.reel",
                    "name": "Textfield",
                    "properties": {
                        "element": {"#": "lname"}
                    },
                    "bindings": {
                        "value": {"<<->": "@owner[lastName]"}
                    }
                },

                "email": {
                    "module": "montage/ui/textfield.reel",
                    "name": "Textfield",
                    "properties": {
                        "element": {"#": "email"}
                    },
                    "bindings": {
                        "value": {"<<->": "@owner[email]"}
                    }
                },

                "phone": {
                    "module": "montage/ui/textfield.reel",
                    "name": "Textfield",
                    "properties": {
                        "element": {"#": "phone"}
                    },
                    "bindings": {

                        "readonly": {"<<->": "@owner[phoneReadOnly]"}
                    }
                },
                "editPhone": {
                    "module": "montage/ui/button.reel",
                    "name": "Button",
                    "properties": {
                        "element": {"#": "editPhone"},
                        "identifier": "editPhone"
                    },
                    "listeners": [
                        {
                            "type": "action",
                            "listener": {"@": "owner"}
                        }
                    ]
                },

                "url": {
                    "module": "montage/ui/textfield.reel",
                    "name": "Textfield",
                    "properties": {
                        "element": {"#": "url"}
                    },
                    "bindings": {
                        "value": {"<<->": "@owner[url]"}
                    }
                },

                "zip": {
                    "module": "montage/ui/textfield.reel",
                    "name": "Textfield",
                    "properties": {
                        "element": {"#": "zip"}
                    },
                    "bindings": {
                        "value": {"<<->": "@owner[zip]"}
                    }
                },

<<<<<<< HEAD
                "zip": {
                    "module": "montage/ui/textfield.reel",
                    "name": "Textfield",
                    "properties": {
                        "element": {"#": "zip"}
                    },
                    "bindings": {
                        "value": {"<<->": "@owner[zip]"}
                    }
                },
=======
>>>>>>> 7953cee3

                "dateConverter": {
                    "module": "montage/core/converter/date-converter",
                    "name": "DateConverter",
                    "properties": {
                        "pattern": "MM-dd-yyyy"
                    }
                },

                "dob": {
                    "module": "montage/ui/textfield.reel",
                    "name": "Textfield",
                    "properties": {
                        "element": {"#": "dob"},
                        "converter": {"@": "dateConverter"}
                    },
                    "bindings": {
                        "value": {"<<->": "@owner[dob]"}
                    }
                },
                "dobError": {
                    "module": "montage/ui/dynamic-text.reel",
                    "name": "DynamicText",
                    "properties": {
                        "element": {"#": "dobError"}
                    },
                    "bindings": {
                        "value": {
                            "boundObject": {"@": "dob"},
                            "boundObjectPropertyPath": "errorMessage",
                            "oneway": "true"
                        }
                    }
                },

                "update": {
                    "module": "montage/ui/button.reel",
                    "name": "Button",
                    "properties": {
                        "element": {"#": "update"},
                        "identifier": "update"
                    },
                    "listeners": [
                        {
                            "type": "action",
                            "listener": {"@": "owner"}
                        }
                    ]
                },
                
                "inputTextAccordion1": {
                    "module": "accordion.reel",
                    "name": "Accordion",
                    "properties": {
                        "element": {"#": "inputTextAccordion1"}
                    }
                },

                "echo": {
                    "module": "montage/ui/dynamic-text.reel",
                    "name": "DynamicText",
                    "properties": {
                        "element": {"#": "echo"}
                    },
                    "bindings": {
                        "value": {
                            "boundObject": {"@": "owner"},
                            "boundObjectPropertyPath": "json",
                            "oneway": "true"
                        }
                    }
                }
            
    }</script>

        <style>
            .input-text-example .error {
                color: #E73525;
                padding: 2px 0;
            }
            .input-text-example pre.json {
                border: 0;
            }
            
            .input-text-example #echo {
                width: 400px;
            }
        </style>
    </head>
    <body>
        <div id="input-text-example" class="input-text-example">
            <div class="row">
                <div class="span8">
                    <h3>Textfield</h3>
                    <p>
                        The Textfield component wraps an HTML <code>&lt;input&gt;</code> text field.
                    </p>
<!--                     <p>
                        <a href="" target="_blank">View Documentation</a>
                    </p> -->
                </div>
            </div>

            <h4>Form</h4>
            <p>
                 An example of creating a form with Textfield components.
                 </p>

            <div class="demo form">
                <div class="app">
                     <form class="form-stacked">
                         <label for="fname">First name</label>
                         <input type="text" placeholder="Enter first name" id="fname" required  value="foo" maxlength="20"/>
                         <label for="lname">Last name</label>
                         <input type="text" placeholder="Enter last name" id="lname" value="foo" maxlength="20"/>

                         <label for="pwd1">Password</label>
                         <input type="password" id="pwd" value="abcdef" />

                         <label for="email1">Email</label>
                         <input type="email" id="email" value="foo@bar.com" />

                         <label for="url1">URL</label>
                         <input type="url" id="url" value="http://www.google.com" />

                         <label for="tel1">Phone Number</label>
                         <input type="tel" id="phone" value="1-408-777-9999" placeholder="Enter Phone number" readonly pattern="^(1?(-?\d{3})-?)?(\d{3})(-?\d{4})$" />
                         <button class="btn" id="editPhone" type="button">Edit Phone Number</button>

                         <label for="zipcode">US Postal code</label>
                          <input type="text" id="zip" value="" pattern="(^\d{5}$)|(^\d{5}-\d{4}$)"/>

                         <label for="date1">Date of Birth</label>
                         <input type="date" id="dob" value="" name="dob" pattern=""/>
                         <div id="dobError" class="error"></div>

                         <div style="margin-top: 10px;">
                             <button class="btn" id="update" type="button">Update</button>
                        </div>
                     </form>

                     <div id="echo" class="prettyprint"></div>
                 </div>
            </div>
            
            
            <section>
                
                       <ul id="inputTextAccordion1" class="accordion">
                            <li class="accordion-group">
                                <div class="accordion-heading"><a href="javascript: void(0);" class="accordion-toggle">HTML</a></div>
                                <div class="accordion-inner montage-hidden" >
                                    <pre class="prettyprint" >
&lt;form class="form-stacked"&gt;
     &lt;label for="fname"&gt;First name&lt;/label&gt;
     &lt;input type="text" placeholder="Enter first name" id="fname" required  value="foo" maxlength="20"/&gt;
     &lt;label for="lname"&gt;Last name&lt;/label&gt;
     &lt;input type="text" placeholder="Enter last name" id="lname" value="foo" maxlength="20"/&gt;

     &lt;label for="pwd1"&gt;Password&lt;/label&gt;
     &lt;input type="password" id="pwd" value="abcdef" /&gt;

     &lt;label for="email1"&gt;Email&lt;/label&gt;
     &lt;input type="email" id="email" value="foo@bar.com" /&gt;

     &lt;label for="url1"&gt;URL&lt;/label&gt;
     &lt;input type="url" id="url" value="http://www.google.com" /&gt;

     &lt;label for="tel1"&gt;Phone Number&lt;/label&gt;
     &lt;input type="tel" id="phone" value="1-408-777-9999" placeholder="Enter Phone number" readonly pattern="^(1?(-?\d{3})-?)?(\d{3})(-?\d{4})$" /&gt;
     &lt;button class="btn" id="editPhone" type="button"&gt;Edit Phone Number&lt;/button&gt;

     &lt;label for="zipcode"&gt;US Postal code&lt;/label&gt;
      &lt;input type="text" id="zip" value="" pattern="(^\d{5}$)|(^\d{5}-\d{4}$)"/&gt;

     &lt;label for="date1"&gt;Date of Birth&lt;/label&gt;
     &lt;input type="date" id="dob" value="" name="dob" pattern=""/&gt;
     &lt;div id="dobError" class="error"&gt;&lt;/div&gt;

     &lt;div style="margin-top: 10px;"&gt;
         &lt;button class="btn" id="update" type="button"&gt;Update&lt;/button&gt;
    &lt;/div&gt;
 &lt;/form&gt;
            </pre>
                                </div>
                            </li>
                            <li class="accordion-group">
                                <div class="accordion-heading"><a href="javascript: void(0);" class="accordion-toggle">Serialization</a></div>
                                <div class="accordion-inner montage-hidden">
                                    <pre class="prettyprint" >
{
    "owner": {
        "module": "components/input-text-example.reel",
        "name": "InputTextExample",
        "properties": {
            "element": {"#": "input-text-example"}
        },
        "bindings": {
            "phone": {
                "boundObject": {"@": "phone"},
                "boundObjectPropertyPath": "value"
            }
        }
    },

    "fname": {
        "module": "montage/ui/textfield.reel",
        "name": "Textfield",
        "properties": {
            "element": {"#": "fname"}
        },
        "bindings": {
            "value": {
                "boundObject": {"@": "owner"},
                "boundObjectPropertyPath": "firstName",
                "oneway": false
            },
            "title": {
                "boundObject": {"@": "owner"},
                "boundObjectPropertyPath": "firstName",
                "oneway": false
            }
        }
    },

    "lname": {
        "module": "montage/ui/textfield.reel",
        "name": "Textfield",
        "properties": {
            "element": {"#": "lname"}
        },
        "bindings": {
            "value": {
                "boundObject": {"@": "owner"},
                "boundObjectPropertyPath": "lastName",
                "oneway": false
            }
        }
    },

    "email": {
        "module": "montage/ui/textfield.reel",
        "name": "Textfield",
        "properties": {
            "element": {"#": "email"}
        },
        "bindings": {
            "value": {
                "boundObject": {"@": "owner"},
                "boundObjectPropertyPath": "email",
                "oneway": false
            }
        }
    },

    "phone": {
        "module": "montage/ui/textfield.reel",
        "name": "Textfield",
        "properties": {
            "element": {"#": "phone"}
        },
        "bindings": {

            "readonly": {
                "boundObject": {"@": "owner"},
                "boundObjectPropertyPath": "phoneReadOnly",
                "oneway": false
            }
        }
    },
    "editPhone": {
        "module": "montage/ui/button.reel",
        "name": "Button",
        "properties": {
            "element": {"#": "editPhone"},
            "identifier": "editPhone"
        },
        "listeners": [
            {
                "type": "action",
                "listener": {"@": "owner"}
            }
        ]
    },

    "url": {
        "module": "montage/ui/textfield.reel",
        "name": "Textfield",
        "properties": {
            "element": {"#": "url"}
        },
        "bindings": {
            "value": {
                "boundObject": {"@": "owner"},
                "boundObjectPropertyPath": "url",
                "oneway": false
            }
        }
    },

    "zip": {
        "module": "montage/ui/textfield.reel",
        "name": "Textfield",
        "properties": {
            "element": {"#": "zip"}
        },
        "bindings": {
            "value": {
                "boundObject": {"@": "owner"},
                "boundObjectPropertyPath": "zip",
                "oneway": false
            }
        }
    },

    "zip": {
        "module": "montage/ui/textfield.reel",
        "name": "Textfield",
        "properties": {
            "element": {"#": "zip"}
        },
        "bindings": {
            "value": {
                "boundObject": {"@": "owner"},
                "boundObjectPropertyPath": "zip",
                "oneway": false
            }
        }
    },

    "dateConverter": {
        "module": "montage/core/converter/date-converter",
        "name": "DateConverter",
        "properties": {
            "pattern": "MM-dd-yyyy"
        }
    },

    "dob": {
        "module": "montage/ui/textfield.reel",
        "name": "Textfield",
        "properties": {
            "element": {"#": "dob"},
            "converter": {"@": "dateConverter"}
        },
        "bindings": {
            "value": {
                "boundObject": {"@": "owner"},
                "boundObjectPropertyPath": "dob",
                "oneway": false
            }
        }
    },
    "dobError": {
        "module": "montage/ui/dynamic-text.reel",
        "name": "DynamicText",
        "properties": {
            "element": {"#": "dobError"}
        },
        "bindings": {
            "value": {
                "boundObject": {"@": "dob"},
                "boundObjectPropertyPath": "errorMessage",
                "oneway": "true"
            }
        }
    },

    "update": {
        "module": "montage/ui/button.reel",
        "name": "Button",
        "properties": {
            "element": {"#": "update"},
            "identifier": "update"
        },
        "listeners": [
            {
                "type": "action",
                "listener": {"@": "owner"}
            }
        ]
    },

    "echo": {
        "module": "montage/ui/dynamic-text.reel",
        "name": "DynamicText",
        "properties": {
            "element": {"#": "echo"}
        },
        "bindings": {
            "value": {
                "boundObject": {"@": "owner"},
                "boundObjectPropertyPath": "json",
                "oneway": "true"
            }
        }
    }
}
             </pre>

                                </div>
                            </li>
                            <li class="accordion-group">
                                <div class="accordion-heading"><a href="javascript: void(0);" class="accordion-toggle">Javascript</a></div>
                                <div class="accordion-inner montage-hidden">
                                    <pre class="prettyprint" >
var Montage = require("montage/core/core").Montage,
    Component = require("montage/ui/component").Component;

exports.InputTextExample = Montage.create(Component, {
    json: {value: null},

    firstName: {value: null},
    lastName: {value: null},
    email: {value: null},
    password: {value: null},
    phone: {value: null},
    url: {value: null},
    zip: {value: null},
    dob: {value: null},

    phoneReadOnly: {value: null},

    prepareForDraw: {
        value: function() {
          this.firstName = "Foo";
          this.lastName = "Bar";
          this.email = "foo.bar@mycompany.com";
          this.zip = "94087";
          this.url = "http://www.mycompany.com";
          this.dob = new Date(Date.now());

          this.phoneReadOnly = true;
          // Invoke Google pretty printer on source code samples
          prettyPrint();
        }
    },

    handleUpdateAction: {
        value: function(event) {
            this.json = JSON.stringify({
              firstName: this.firstName,
              lastName: this.lastName,
              email: this.email,
              phone: this.phone,
              url: this.url,
              zip: this.zip,
              dob: this.dob
            });
        }
    },

    handleEditPhoneAction: {
        value: function(event) {
            this.phoneReadOnly = false;
        }
    }
});                    
                                    </pre>
                                </div>
                            </li>
                        </ul>
                
                
            </section>


            <section>
                <a href="https://github.com/Motorola-Mobility/montage/tree/v0.6/examples/sink/components/input-text-example.reel" target="_blank">View source on GitHub</a>
            </section>

<!--             <section>
                <h4>Component Properties</h4>
                <table>
                  <thead>
                    <tr>
                      <th>Name</th>
                      <th>Description</th>
                    </tr>
                  </thead>
                  <tbody>
                    <tr>
                      <td>value</td>
                      <td>Sed ut perspiciatis unde omnis iste natus error sit voluptatem accusantium doloremque laudantium</td>
                    </tr>
                    <tr>
                      <td>converter</td>
                      <td>Sed ut perspiciatis unde omnis iste natus error sit voluptatem accusantium doloremque laudantium</td>
                    </tr>
                    <tr>
                      <td>error</td>
                      <td>Sed ut perspiciatis unde omnis iste natus error sit voluptatem accusantium doloremque laudantium</td>
                    </tr>
                    <tr>
                      <td>autocomplete</td>
                      <td>...</td>
                    </tr>
                    <tr>
                      <td>disabled</td>
                      <td>...</td>
                    </tr>
                    <tr>
                      <td>readonly</td>
                      <td>...</td>
                    </tr>
                    <tr>
                      <td>name</td>
                      <td>...</td>
                    </tr>
                    <tr>
                      <td>multiple</td>
                      <td>...</td>
                    </tr>
                    <tr>
                      <td>pattern</td>
                      <td>...</td>
                    </tr>
                    <tr>
                      <td>size</td>
                      <td>...</td>
                    </tr>
                    <tr>
                      <td>placeholder</td>
                      <td>...</td>
                    </tr>
                    <tr>
                      <td>required</td>
                      <td>...</td>
                    </tr>
                  </tbody>
                </table>
                <p>
                    <a href="" target="_blank">View full Documentation</a>
                </p>
            </section>

 -->
    </body>
</html><|MERGE_RESOLUTION|>--- conflicted
+++ resolved
@@ -102,20 +102,6 @@
                     }
                 },
 
-<<<<<<< HEAD
-                "zip": {
-                    "module": "montage/ui/textfield.reel",
-                    "name": "Textfield",
-                    "properties": {
-                        "element": {"#": "zip"}
-                    },
-                    "bindings": {
-                        "value": {"<<->": "@owner[zip]"}
-                    }
-                },
-=======
->>>>>>> 7953cee3
-
                 "dateConverter": {
                     "module": "montage/core/converter/date-converter",
                     "name": "DateConverter",
@@ -164,7 +150,7 @@
                         }
                     ]
                 },
-                
+
                 "inputTextAccordion1": {
                     "module": "accordion.reel",
                     "name": "Accordion",
@@ -187,7 +173,7 @@
                         }
                     }
                 }
-            
+
     }</script>
 
         <style>
@@ -198,7 +184,7 @@
             .input-text-example pre.json {
                 border: 0;
             }
-            
+
             .input-text-example #echo {
                 width: 400px;
             }
@@ -259,10 +245,10 @@
                      <div id="echo" class="prettyprint"></div>
                  </div>
             </div>
-            
-            
+
+
             <section>
-                
+
                        <ul id="inputTextAccordion1" class="accordion">
                             <li class="accordion-group">
                                 <div class="accordion-heading"><a href="javascript: void(0);" class="accordion-toggle">HTML</a></div>
@@ -572,13 +558,13 @@
             this.phoneReadOnly = false;
         }
     }
-});                    
+});
                                     </pre>
                                 </div>
                             </li>
                         </ul>
-                
-                
+
+
             </section>
 
 
