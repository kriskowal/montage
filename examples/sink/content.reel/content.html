--- conflicted
+++ resolved
@@ -180,12 +180,8 @@
                         "select-input": {"@": "select-input"},
                         "anchor": {"@": "anchor"},
                         "substitution": {"@": "substitution"},
-<<<<<<< HEAD
-                        "scrollview": {"@": "scrollview"},
-                        "slider-polyfill": {"@": "slider-polyfill"}
-=======
+                        "slider-polyfill": {"@": "slider-polyfill"},
                         "scroller": {"@": "scroller"}
->>>>>>> af6e98ee
                     },
                     "delegate": {"@": "owner"}
                 },
