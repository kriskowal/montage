.main-content h4,
.main-content h5,
.main-content h6 {
    line-height: 36px;
}

.container > footer p {
  text-align: center; /* center align it with the container */

}


/* The white background main-content wrapper */
.main-content {
  background-color: #fff;
  padding: 20px;
  margin: 0 -20px; /* negative indent the amount of the padding to maintain the grid system */
  -webkit-border-radius: 0 0 6px 6px;
     -moz-border-radius: 0 0 6px 6px;
          border-radius: 0 0 6px 6px;
  -webkit-box-shadow: 0 1px 2px rgba(0,0,0,.15);
     -moz-box-shadow: 0 1px 2px rgba(0,0,0,.15);
          box-shadow: 0 1px 2px rgba(0,0,0,.15);
}

/* Page header tweaks */
.page-header {
  border-bottom: 1px solid #DDD;
  background-color: #f5f5f5;
  padding: 20px 20px 10px;
  margin: -20px -20px 20px;
}

/* Styles you shouldn't keep as they are for displaying this base example only */
.main-content .sidebar,
.main-content .content {
  min-height: 500px;
}
/* Give a quick and non-cross-browser friendly divider */
/*
.main-content .span5 {
  margin-left: 0;
  padding-left: 40px;
  border-left: 1px solid #eee;
}
*/
.topbar .btn {
  border: 0;
}

.main-content .content {
    min-height: 500px;
}

.main-content p {
    margin-top: 5px;
}

.main-content section {
    margin: 10px 0;
}

<<<<<<< HEAD
.demo{
    background-color: whitesmoke;
    padding: 5px;
}

/* Montage components CSS Override */


=======
.logger {
    position: fixed;
    bottom: 0;
    width: 80%;
    left: 10%;
}
>>>>>>> 3fff3d7a

/* Montage components CSS Override */


/* Spin button */
input::-webkit-outer-spin-button {
    margin-left: 10px;
    -webkit-transform: scale(1.4) translateY(-1px);
}
input::-webkit-inner-spin-button {
    margin-left: 3px;
    -webkit-transform: scale(1.4) translateY(-1px);
}

footer {
  margin-top: 17px;
  margin-bottom: 2em;
  padding-bottom: 17px;
}<|MERGE_RESOLUTION|>--- conflicted
+++ resolved
@@ -60,23 +60,21 @@
     margin: 10px 0;
 }
 
-<<<<<<< HEAD
 .demo{
     background-color: whitesmoke;
     padding: 5px;
 }
 
-/* Montage components CSS Override */
+.demo input {
+    display: inline-block;
+}
 
-
-=======
 .logger {
     position: fixed;
     bottom: 0;
     width: 80%;
     left: 10%;
 }
->>>>>>> 3fff3d7a
 
 /* Montage components CSS Override */
 
