--- conflicted
+++ resolved
@@ -60,23 +60,17 @@
     margin: 10px 0;
 }
 
-<<<<<<< HEAD
 .logger {
     position: fixed;
     bottom: 0;
     width: 80%;
     left: 10%;
 }
-=======
+
 .demo{
     background-color: whitesmoke;
     padding: 5px;
 }
-
-/* Montage components CSS Override */
-
-
->>>>>>> 50100a2f
 
 /* Montage components CSS Override */
 
