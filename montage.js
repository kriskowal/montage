/* <copyright>
Copyright (c) 2012, Motorola Mobility LLC.
All Rights Reserved.

Redistribution and use in source and binary forms, with or without
modification, are permitted provided that the following conditions are met:

* Redistributions of source code must retain the above copyright notice,
  this list of conditions and the following disclaimer.

* Redistributions in binary form must reproduce the above copyright notice,
  this list of conditions and the following disclaimer in the documentation
  and/or other materials provided with the distribution.

* Neither the name of Motorola Mobility LLC nor the names of its
  contributors may be used to endorse or promote products derived from this
  software without specific prior written permission.

THIS SOFTWARE IS PROVIDED BY THE COPYRIGHT HOLDERS AND CONTRIBUTORS "AS IS"
AND ANY EXPRESS OR IMPLIED WARRANTIES, INCLUDING, BUT NOT LIMITED TO, THE
IMPLIED WARRANTIES OF MERCHANTABILITY AND FITNESS FOR A PARTICULAR PURPOSE
ARE DISCLAIMED. IN NO EVENT SHALL THE COPYRIGHT HOLDER OR CONTRIBUTORS BE
LIABLE FOR ANY DIRECT, INDIRECT, INCIDENTAL, SPECIAL, EXEMPLARY, OR
CONSEQUENTIAL DAMAGES (INCLUDING, BUT NOT LIMITED TO, PROCUREMENT OF
SUBSTITUTE GOODS OR SERVICES; LOSS OF USE, DATA, OR PROFITS; OR BUSINESS
INTERRUPTION) HOWEVER CAUSED AND ON ANY THEORY OF LIABILITY, WHETHER IN
CONTRACT, STRICT LIABILITY, OR TORT (INCLUDING NEGLIGENCE OR OTHERWISE)
ARISING IN ANY WAY OUT OF THE USE OF THIS SOFTWARE, EVEN IF ADVISED OF THE
POSSIBILITY OF SUCH DAMAGE.
</copyright> */
/*global BUNDLE */
if (typeof window !== "undefined") {

    document._montageTiming = {}
    document._montageTiming.loadStartTime = Date.now();

    // Give a threshold before we decide we need to show the bootstrapper progress
    // Applications that use our loader will interact with this timeout
    // and class name to coordinate a nice loading experience. Applications that do not will
    // just go about business as usual and draw their content as soon as possible.
    window.addEventListener("DOMContentLoaded", function() {
        var bootstrappingDelay = 1000;
        document._montageStartBootstrappingTimeout = setTimeout(function() {
            document._montageStartBootstrappingTimeout = null;

            var root = document.documentElement;
            if(!!root.classList) {
                root.classList.add("montage-app-bootstrapping");
            } else {
                root.className = root.className + " montage-app-bootstrapping";
            }

            document._montageTiming.bootstrappingStartTime = Date.now();
        }, bootstrappingDelay);
    });

}

(function (definition) {
    if (typeof require !== "undefined") {
        // CommonJS / NodeJS
        definition.call(
            typeof global !== "undefined" ? global : this,
            require,
            exports,
            module
        );
    } else {
        // <script>
        definition({}, {}, {});
    }
})(function (require, exports, module) {

    // The global context object
    global = this;

    /**
     * Initializes Montage and creates the application singleton if
     * necessary.
     */
    exports.initMontage = function () {
        var platform = exports.getPlatform();

        // Platform dependent
        platform.bootstrap(function (Require, Promise, URL) {
            var params = platform.getParams();
            var config = platform.getConfig();

            var montageLocation = URL.resolve(Require.getLocation(), params.montageLocation);

            // setup the reel loader
            config.makeLoader = function (config) {
                return exports.ReelLoader(
                    config,
                    Require.makeLoader(config)
                );
            };

            // setup serialization compiler
            config.makeCompiler = function (config) {
                return exports.SerializationCompiler(
                    config,
                    exports.TemplateCompiler(
                        config,
                        Require.makeCompiler(config)
                    )
                );
            };

            var location = URL.resolve(config.location, params["package"] || ".");
            var applicationHash = params.applicationHash;

            if (typeof BUNDLE === "object") {
                var bundleDefinitions = {};
                var getDefinition = function (name) {
                    return bundleDefinitions[name] =
                        bundleDefinitions[name] ||
                            Promise.defer();
                };
                global.bundleLoaded = function (name) {
                    getDefinition(name).resolve();
                };
                var preloading = Promise.defer();
                config.preloaded = preloading.promise;
                // preload bundles sequentially
                var preloaded = Promise.resolve();
                BUNDLE.forEach(function (bundleLocations) {
                    preloaded = preloaded.then(function () {
                        return Promise.all(bundleLocations.map(function (bundleLocation) {
                            browser.load(bundleLocation);
                            return getDefinition(bundleLocation).promise;
                        }));
                    });
                });
                // then release the module loader to run normally
                preloading.resolve(preloaded.then(function () {
                    delete BUNDLE;
                    delete bundleLoaded;
                }));
            }

            Require.loadPackage({
                location: montageLocation,
                hash: params.montageHash
            }, config)
            .then(function (montageRequire) {
                // load the promise package so we can inject the bootstrapped
                // promise library back into it

                var promiseLocation;
                if (params.promiseLocation) {
                    promiseLocation = URL.resolve(Require.getLocation(), params.promiseLocation);
                } else {
                    promiseLocation = URL.resolve(montageLocation, "packages/mr/packages/q");
                }

                return [
                    montageRequire,
                    montageRequire.loadPackage({
                        location: promiseLocation,
                        hash: params.promiseHash
                    })
                ];
            })
            .spread(function (montageRequire, promiseRequire) {
                montageRequire.inject("core/mini-url", URL);
                montageRequire.inject("core/promise", {Promise: Promise});
                promiseRequire.inject("q", Promise);

                // install the linter, which loads on the first error
                config.lint = function (module) {
                    montageRequire.async("core/jshint")
                    .then(function (JSHINT) {
                        if (!JSHINT.JSHINT(module.text)) {
                            console.warn("JSHint Error: "+module.location);
                            JSHINT.JSHINT.errors.forEach(function(error) {
                                if (error) {
                                    console.warn("Problem at line "+error.line+" character "+error.character+": "+error.reason);
                                    if (error.evidence) {
                                        console.warn("    " + error.evidence);
                                    }
                                }
                            });
                        }
                    })
                    .done();
                };

                if ("autoPackage" in params) {
                    montageRequire.injectPackageDescription(location, {
                        dependencies: {
                            montage: "*"
                        }
                    });
                }

                // handle explicit package.json location
                if (location.slice(location.length - 5) === ".json") {
                    var packageDescriptionLocation = location;
                    location = URL.resolve(location, ".");
                    montageRequire.injectPackageDescriptionLocation(
                        location,
                        packageDescriptionLocation
                    );
                }

                return montageRequire.loadPackage({
                    location: location,
                    hash: applicationHash
                })
                .then(function (applicationRequire) {

                    global.require = applicationRequire;
                    global.montageRequire = montageRequire;
                    platform.initMontage(montageRequire, applicationRequire, params);
                })
            })
            .done();

        });

    };

    /**
     Adds "_montage_metadata" property to all objects and function attached to
     the exports object.
     @see Compiler middleware in require/require.js
     @param config
     @param compiler
     */
    var reverseReelExpression = /((.*)\.reel)\/\2$/;
    var reverseReelFunction = function ($0, $1) { return $1 };
    exports.SerializationCompiler = function(config, compile) {
        return function(module) {
            compile(module);
            if (!module.factory)
                return;
            var defaultFactory = module.factory;
            module.factory = function(require, exports, module) {
                defaultFactory.call(this, require, exports, module);
                for (var name in exports) {
                    var object = exports[name];
                    // avoid attempting to initialize a non-object
                    if (!(object instanceof Object)) {
                    // avoid attempting to reinitialize an aliased property
                    } else if (object.hasOwnProperty("_montage_metadata") && !object._montage_metadata.isInstance) {
                        object._montage_metadata.aliases.push(name);
                        object._montage_metadata.objectName = name;
                    } else if (!Object.isSealed(object)) {
                        var id = module.id.replace(
                            reverseReelExpression,
                            reverseReelFunction
                        );
                        Object.defineProperty(
                            object,
                            "_montage_metadata",
                            {
                                value: {
                                    require: require,
                                    module: id,
                                    moduleId: id, // deprecated
                                    property: name,
                                    objectName: name, // deprecated
                                    aliases: [name],
                                    isInstance: false
                                }
                            }
                        );
                    }
                }
            };
            return module;
        };
    };

    /**
     * Allows reel directories to load the contained eponymous JavaScript
     * module.
     * @see Loader middleware in require/require.js
     * @param config
     * @param loader the next loader in the chain
     */
    var reelExpression = /([^\/]+)\.reel$/;
    exports.ReelLoader = function (config, load) {
        return function (id, module) {
            var match = reelExpression.exec(id);
            if (match) {
                module.redirect = id + "/" + match[1];
                return module;
            } else {
                return load(id, module);
            }
        };
    };

    /**
     Allows the reel's html file to be loaded via require.
     @see Compiler middleware in require/require.js
     @param config
     @param compiler
     */
    exports.TemplateCompiler = function(config, compile) {
        return function(module) {
            if (!module.location)
                return;
            var match = module.location.match(/(.*\/)?(?=[^\/]+\.html(?:\.load\.js)?$)/);
            if (match) {
                module.dependencies = module.dependencies || [];
                module.exports = {
                    directory: match[1],
                    content: module.text
                };
                // XXX deprecated
                Object.defineProperty(module.exports, "root", {
                    get: function () {
                        if (typeof console === "object") {
                            console.warn("'root' property is deprecated on template modules.  Use 'directory' instead of root[1]");
                        }
                        return match;
                    }
                });
                return module;
            } else {
                compile(module);
            }
        };
    };

    // Bootstrapping for multiple-platforms

    exports.getPlatform = function () {
        if (typeof window !== "undefined" && window && window.document) {
            return browser;
        } else if (typeof process !== "undefined") {
            return require("./node.js");
        } else {
            throw new Error("Platform not supported.");
        }
    };

    var browser = {

        // mini-url library
        makeResolve: function () {
            var baseElement = document.querySelector("base");
            var existingBaseElement = baseElement;
            if (!existingBaseElement) {
                baseElement = document.createElement("base");
                baseElement.href = "";
            }
            var head = document.querySelector("head");
            var relativeElement = document.createElement("a");
            return function (base, relative) {
                if (!existingBaseElement) {
                    head.appendChild(baseElement);
                }
                base = String(base);
                if (!/^[\w\-]+:/.test(base)) { // isAbsolute(base)
                    throw new Error("Can't resolve from a relative location: " + JSON.stringify(base) + " " + JSON.stringify(relative));
                }
                var restore = baseElement.href;
                baseElement.href = base;
                relativeElement.href = relative;
                var resolved = relativeElement.href;
                baseElement.href = restore;
                if (!existingBaseElement) {
                    head.removeChild(baseElement);
                }
                return resolved;
            };
        },

        load: function (location) {
            var script = document.createElement("script");
            script.src = location;
            script.onload = function () {
                // remove clutter
                script.parentNode.removeChild(script);
            };
            document.getElementsByTagName("head")[0].appendChild(script);
        },

        getConfig: function() {
            return {
                location: "" + window.location
            };
        },

        getParams: function() {
            var i, j,
                match,
                script,
                montage,
                attr,
                name;
            if (!this._params) {
                this._params = {};
                // Find the <script> that loads us, so we can divine our
                // parameters from its attributes.
                var scripts = document.getElementsByTagName("script");
                for (i = 0; i < scripts.length; i++) {
                    script = scripts[i];
                    montage = false;
                    if (script.src && (match = script.src.match(/^(.*)montage.js(?:[\?\.]|$)/i))) {
                        this._params.montageLocation = match[1];
                        montage = true;
                    }
                    if (script.hasAttribute("data-montage-location")) {
                        this._params.montageLocation = script.getAttribute("data-montage-location");
                        montage = true;
                    }
                    if (montage) {
                        if (script.dataset) {
                            for (name in script.dataset) {
                                this._params[name] = script.dataset[name];
                            }
                        } else if (script.attributes) {
                            for (j = 0; j < script.attributes.length; j++) {
                                attr = script.attributes[j];
                                match = attr.name.match(/^data-(.*)$/);
                                if (match) {
                                    this._params[match[1]] = attr.value;
                                }
                            }
                        }
                        // Permits multiple montage.js <scripts>; by
                        // removing as they are discovered, next one
                        // finds itself.
                        script.parentNode.removeChild(script);
                        break;
                    }
                }
            }
            return this._params;
        },

        bootstrap: function (callback) {
            var base, Require, DOM, Promise, URL;

            var params = this.getParams();
            var resolve = this.makeResolve();

            // observe dom loading and load scripts in parallel

            // observe dom loaded
            function domLoad() {
                document.removeEventListener("DOMContentLoaded", domLoad, true);
                DOM = true;
                callbackIfReady();
            }

            // this permits montage.js to be injected after domready
            if (document.readyState === "interactive") {
                domLoad();
            } else {
                document.addEventListener("DOMContentLoaded", domLoad, true);
            }

            // determine which scripts to load
            var pending = {
                "require": "packages/mr/require.js",
                "require/browser": "packages/mr/browser.js",
                "promise": "packages/mr/packages/q/q.js"
            };

            // load in parallel, but only if we're not using a preloaded cache.
            // otherwise, these scripts will be inlined after already
            if (typeof BUNDLE === "undefined") {
                var montageLocation = resolve(window.location, params.montageLocation);
                for (var id in pending) {
                    browser.load(resolve(montageLocation, pending[id]));
                }
            }

            // register module definitions for deferred,
            // serial execution
            var definitions = {};
            global.bootstrap = function (id, factory) {
                definitions[id] = factory;
                delete pending[id];
                for (var id in pending) {
                    // this causes the function to exit if there are any remaining
                    // scripts loading, on the first iteration.  consider it
                    // equivalent to an array length check
                    return;
                }
                // if we get past the for loop, bootstrapping is complete.  get rid
                // of the bootstrap function and proceed.
                delete global.bootstrap;
                allModulesLoaded();
            };

            // one module loaded for free, for use in require.js, browser.js
            global.bootstrap("mini-url", function (require, exports) {
                exports.resolve = resolve;
            });

            // miniature module system
            var bootModules = {};
            function bootRequire(id) {
                if (!bootModules[id] && definitions[id]) {
                    var exports = bootModules[id] = {};
                    bootModules[id] = definitions[id](bootRequire, exports) || exports;
                }
                return bootModules[id];
            }

            // execute bootstrap scripts
            function allModulesLoaded() {
                URL = bootRequire("mini-url");
                Promise = bootRequire("promise");
                Require = bootRequire("require");
                delete global.bootstrap;
                callbackIfReady();
            }

            function callbackIfReady() {
                if (DOM && Require) {
                    callback(Require, Promise, URL);
                }
            }

        },

        initMontage: function (montageRequire, applicationRequire, params) {

            var dependencies = [
                "core/event/event-manager",
                "core/serialization/deserializer/montage-reviver"
            ];

            var Promise = montageRequire("core/promise").Promise;

            return Promise.all(dependencies.map(montageRequire.deepLoad))
            .then(function () {

                dependencies.forEach(montageRequire);

                var EventManager = montageRequire("core/event/event-manager").EventManager;
                var MontageReviver = montageRequire("core/serialization/deserializer/montage-reviver").MontageReviver;
                var defaultEventManager, application;

                // Load the event-manager
                defaultEventManager = EventManager.create().initWithWindow(window);

                // montageWillLoad is mostly for testing purposes
                if (typeof global.montageWillLoad === "function") {
                    global.montageWillLoad();
                }

                // Load the application

                var appProto = applicationRequire.packageDescription.applicationPrototype,
                    applicationLocation, appModulePromise;
                if (appProto) {
                    applicationLocation = MontageReviver.parseObjectLocationId(appProto);
                    appModulePromise = applicationRequire.async(applicationLocation.moduleId);
                } else {
                    appModulePromise = montageRequire.async("core/application");
                }

                return appModulePromise.then(function(exports) {
<<<<<<< HEAD
                    application = exports[(applicationLocation ? applicationLocation.objectName : "Application")].create();
                    window.document.application = application;
=======
                    application = exports[(applicationDescription ? applicationDescription.name : "Application")].create();
                    Object.defineProperty(window.document, "application", {
                        get: function() {
                            console.warn("document.application is deprecated, use require(\"montage/ui/application\").application instead.", new Error("").stack);
                            return application;
                        }
                    });
>>>>>>> 0b22a7c2
                    defaultEventManager.application = application;
                    application.eventManager = defaultEventManager;
                    application._load(applicationRequire, function() {
                        if (params.module) {
                            // If a module was specified in the config then we initialize it now
                            applicationRequire.async(params.module)
                            .done();
                        }
                    });
                })

            })
            .done();

        }
    };

    if (typeof window !== "undefined") {
        if (global.__MONTAGE_LOADED__) {
            console.warn("Montage already loaded!");
        } else {
            global.__MONTAGE_LOADED__ = true;
            exports.initMontage();
        }
    } else {
        // may cause additional exports to be injected:
        exports.getPlatform();
    }

})<|MERGE_RESOLUTION|>--- conflicted
+++ resolved
@@ -525,6 +525,7 @@
         initMontage: function (montageRequire, applicationRequire, params) {
 
             var dependencies = [
+                "core/core",
                 "core/event/event-manager",
                 "core/serialization/deserializer/montage-reviver"
             ];
@@ -536,6 +537,7 @@
 
                 dependencies.forEach(montageRequire);
 
+                var Montage = montageRequire("core/core").Montage;
                 var EventManager = montageRequire("core/event/event-manager").EventManager;
                 var MontageReviver = montageRequire("core/serialization/deserializer/montage-reviver").MontageReviver;
                 var defaultEventManager, application;
@@ -560,18 +562,17 @@
                 }
 
                 return appModulePromise.then(function(exports) {
-<<<<<<< HEAD
-                    application = exports[(applicationLocation ? applicationLocation.objectName : "Application")].create();
-                    window.document.application = application;
-=======
-                    application = exports[(applicationDescription ? applicationDescription.name : "Application")].create();
+                    var Application = exports[(applicationDescription ? applicationDescription.name : "Application")];
+                    application = Application.create();
                     Object.defineProperty(window.document, "application", {
-                        get: function() {
-                            console.warn("document.application is deprecated, use require(\"montage/ui/application\").application instead.", new Error("").stack);
-                            return application;
-                        }
+                        get: Montage.deprecate(
+                            null,
+                            function () {
+                                return exports.application
+                            },
+                            "document.application is deprecated, use require(\"montage/ui/application\").application instead."
+                            )
                     });
->>>>>>> 0b22a7c2
                     defaultEventManager.application = application;
                     application.eventManager = defaultEventManager;
                     application._load(applicationRequire, function() {
