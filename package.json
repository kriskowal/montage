{
  "name": "montage",
<<<<<<< HEAD
  "version": "0.12.7",
=======
  "version": "0.13.0-alpha",
  "publishConfig": {
    "tag": "edge"
  },
>>>>>>> b1466650
  "description": "A UI Framework",
  "main": "montage",
  "bin": {
    "montage": "bin/montage"
  },
  "overlay": {
    "browser": {
      "main": "core/core",
      "mappings": {
        "mr": {
          "name": "mr",
          "location": "packages/mr"
        },
        "q": {
          "name": "q",
          "location": "packages/mr/packages/q"
        }
      }
    }
  },
  "dependencies": {
    "collections": "~0.1.17",
    "frb": "~0.2.1",
    "mousse": "~0.1.2",
    "htmlparser2": "~3.0.5"
  },
  "devDependencies": {
    "montage-testing": "0.2.0-alpha",
    "mr": "~0.12.6",
    "q": "~0.8.12",
<<<<<<< HEAD
    "q-io": "~1.3.2"
  },
  "optionalDependencies": {
    "jsdom": "~0.2.19"
  }
=======
    "q-io": "~1.3.2",
    "jshint": "~2.0.1"
  },
  "scripts": {
    "test": "node test/node/node-spec.js"
  },
  "exclude": [
    "bin",
    "etc",
    "lab",
    "node.js",
    "test",
    "tools"
  ]
>>>>>>> b1466650
}<|MERGE_RESOLUTION|>--- conflicted
+++ resolved
@@ -1,13 +1,9 @@
 {
   "name": "montage",
-<<<<<<< HEAD
-  "version": "0.12.7",
-=======
   "version": "0.13.0-alpha",
   "publishConfig": {
     "tag": "edge"
   },
->>>>>>> b1466650
   "description": "A UI Framework",
   "main": "montage",
   "bin": {
@@ -38,13 +34,6 @@
     "montage-testing": "0.2.0-alpha",
     "mr": "~0.12.6",
     "q": "~0.8.12",
-<<<<<<< HEAD
-    "q-io": "~1.3.2"
-  },
-  "optionalDependencies": {
-    "jsdom": "~0.2.19"
-  }
-=======
     "q-io": "~1.3.2",
     "jshint": "~2.0.1"
   },
@@ -59,5 +48,4 @@
     "test",
     "tools"
   ]
->>>>>>> b1466650
 }