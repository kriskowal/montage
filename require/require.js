/* <copyright>
 This file contains proprietary software owned by Motorola Mobility, Inc.<br/>
 No rights, expressed or implied, whatsoever to this software are provided by Motorola Mobility, Inc. hereunder.<br/>
 (c) Copyright 2011 Motorola Mobility, Inc.  All Rights Reserved.
 </copyright> */

(function (definition) {

    // Boostrapping Browser
    if (typeof bootstrap !== "undefined") {

        // Window
        if (typeof window !== "undefined") {
            bootstrap("require/require", function (require, exports) {
                var Promise = require("core/promise").Promise;
                var URL = require("core/mini-url");
                definition(exports, Promise, URL);
                require("require/browser");
            });

        // Worker
        } else {
            bootstrap("require/require", function (require, exports) {
                var Promise = require("core/promise").Promise;
                var URL = require("core/url");
                definition(exports, Promise, URL);
            });
        }

    // Node Server
    } else if (typeof process !== "undefined") {
        var Promise = (require)("../core/promise").Promise;
        var URL = (require)("../core/url");
        definition(exports, Promise, URL);
        require("./node");
        if (require.main == module)
            exports.main();

    } else {
        throw new Error("Can't support require on this platform");
    }

})(function (Require, Promise, URL) {

    if (!this)
        throw new Error("Require does not work in strict mode.");

    var globalEval = eval; // reassigning causes eval to not use lexical scope.

    // Non-CommonJS speced extensions should be marked with an "// EXTENSION"
    // comment.

    Require.makeRequire = function (config) {
        var require;

        // Configuration defaults:
        config = config || {};
        config.location = URL.resolve(config.location || Require.getLocation(), ".");
        config.lib = URL.resolve(config.location, config.lib || ".");
        config.paths = config.paths || [config.lib];
        config.mappings = config.mappings || {}; // EXTENSION
        config.exposedConfigs = config.exposedConfigs || Require.exposedConfigs;
        config.makeLoader = config.makeLoader || Require.makeLoader;
        config.load = config.load || config.makeLoader(config);
        config.makeCompiler = config.makeCompiler || Require.makeCompiler;
        config.compile = config.compile || config.makeCompiler(config);

        // Modules: { exports, id, location, directory, factory, dependencies,
        // dependees, text, type }
        var modules = config.modules = config.modules || {};

        // produces an entry in the module state table, which gets built
        // up through loading and execution, ultimately serving as the
        // ``module`` free variable inside the corresponding module.
        function getModule(id) {
            if (!has(modules, id)) {
                modules[id] = {
                    id: id,
                    display: config.location + "#" + id, // EXTENSION
                    require: require,
                };
            }
            return modules[id];
        }

        // for preloading modules by their id and exports, useful to
        // prevent wasteful multiple instantiation if a module was loaded
        // in the bootstrapping process and can be trivially injected into
        // the system.
        function inject(id, exports) {
            var module = getModule(id)
            module.exports = exports;
            module.location = URL.resolve(config.location, id);
            module.directory = URL.resolve(module.location, ".");
        }

        // Ensures a module definition is loaded, compiled, analyzed
        var load = memoize(function (topId, viaId) {
            var module = getModule(topId);
            return Promise.call(function () {
                // if not already loaded, already instantiated, or
                // configured as a redirection to another module
                if (
                    module.factory === void 0 &&
                    module.exports === void 0 &&
                    module.redirect === void 0
                ) {
                    // load and
                    // trace progress
                    Require.progress.requiredModules.push(module.display);
                    return Promise.call(config.load, null, topId, module)
                    .then(function () {
                        Require.progress.loadedModules.push(module.display);
                    });
                }
            })
            .then(function () {
                // compile and analyze dependencies
                config.compile(module);
                var dependencies =
                    module.dependencies =
                        module.dependencies || [];
                if (module.redirect !== void 0) {
                    dependencies.push(module.redirect);
                }
            });
        });

        // Load a module definition, and the definitions of its transitive
        // dependencies
        function deepLoad(topId, viaId, loading) {
            var module = getModule(topId);
            // this is a memo of modules already being loaded so we don’t
            // data-lock on a cycle of dependencies.
            loading = loading || {};
            // has this all happened before?  will it happen again?
            if (has(loading, topId))
                return; // break the cycle of violence.
            loading[topId] = true; // this has happened before
            return load(topId, viaId)
            .then(function () {
                // load the transitive dependencies using the magic of
                // recursion.
                return Promise.all(module.dependencies.map(function (depId) {
                    depId = resolve(depId, topId)
                    // create dependees set, purely for debug purposes
                    var module = getModule(depId);
                    var dependees = module.dependees = module.dependees || {};
                    dependees[topId] = true;
                    return deepLoad(depId, topId, loading);
                }))
            })
        }

        // Initializes a module by executing the factory function with a new
        // module "exports" object.
        function getExports(topId, viaId) {
            var module = getModule(topId);

            // handle redirects
            if (module.redirect !== void 0) {
                return getExports(module.redirect, viaId);
            }

            // handle cross-package linkage
            if (module.mappingRedirect !== void 0) {
                return module.mappingRequire(module.mappingRedirect, viaId);
            }

            // do not reinitialize modules
            if (module.exports !== void 0) {
                return module.exports;
            }

            // do not initialize modules that do not define a factory function
            if (module.factory === void 0) {
                throw new Error(
                    "Can't require module " + JSON.stringify(topId) +
                    " via " + JSON.stringify(viaId)
                );
            }

            module.directory = URL.resolve(module.location, "."); // EXTENSION
            module.exports = {};

            // Execute the factory function:
            var returnValue = module.factory.call(
                // in the context of the module:
                void 0, // this (defaults to global)
                makeRequire(topId), // require
                module.exports, // exports
                module // module
            );

            // Modules should never have a return value.
            if (returnValue !== void 0) {
                console.warn(
                    'require: module ' + JSON.stringify(topId) +
                    ' returned a value.'
                );
            }

            // Update the list of modules that are ready to use
            Require.progress.initializedModules.push(module.display);

            return module.exports;
        }

        // Finds the internal identifier for a module in a subpackage
        // The ``internal`` boolean parameter causes the function to return
        // null instead of throwing an exception.  I’m guessing that
        // throwing exceptions *and* being recursive would be too much
        // performance evil for one function.
        function identify(id2, require2, internal) {
            if (require2.location === config.location)
                return id2;
            var locations = {};
            for (var name in config.mappings) {
                var mapping = config.mappings[name];
                var location = mapping.location;
                var candidate = config.getPackage(location);
                var id1 = candidate.identify(id2, require2, true);
                if (id1 === null) {
                    continue
                } else if (id1 === "") {
                    return name;
                } else {
                    return name + "/" + id1;
                }
            }
            if (internal) {
                return null;
            } else {
                throw new Error(
                    "Can't identify " + id2 + " from " + require2.location
                );
            }
        }

        // Creates a unique require function for each module that encapsulates
        // that module's id for resolving relative module IDs against.
        function makeRequire(viaId) {

            // Main synchronously executing "require()" function
            var require = function(id) {
                var topId = resolve(id, viaId);
                return getExports(topId, viaId);
            };

            // Asynchronous "require.async()" which ensures async executation
            // (even with synchronous loaders)
            require.async = function(id, callback) {
                var topId = resolve(id, viaId);
                return deepLoad(topId, viaId)
                .then(function () {
                    return require(topId);
                })
                .then(function (exports) {
                    callback && callback(exports);
                    return exports;
                }, function (reason, error, rejection) {
                    if (callback) {
                        console.error(error.stack);
                    }
                    return rejection;
                });
            };

            require.resolve = function (id) {
                return resolve(id, viaId);
            };

            require.getModule = getModule;

            require.load = load;
            require.deepLoad = deepLoad;

            require.loadPackage = function (dependency, givenConfig) {
                if (givenConfig) { // explicit configuration, fresh environment
                    return Require.loadPackage(dependency, givenConfig);
                } else { // inherited environment
                    return config.loadPackage(dependency, config);
                }
            };

<<<<<<< HEAD
=======
            require.getPackage = function (dependency) {
                return config.getPackage(dependency, config);
            };

>>>>>>> 4353aa62
            require.injectPackageDescription = function (location, description) {
                Require.injectPackageDescription(location, description, config);
            };

            require.identify = identify;
            require.inject = inject;
            require.progress = Require.progress;

            config.exposedConfigs.forEach(function(name) {
                require[name] = config[name];
            });

            require.config = config;

            require.read = Require.read;

            return require;
        }

        require = makeRequire("");
        return require;
    };

    Require.progress = {
        requiredModules: [],
        loadedModules: [],
        initializedModules: []
    };

    Require.injectPackageDescription = function (location, description, config) {
        var descriptions = config.descriptions = config.descriptions || {};
        descriptions[location] = Promise.call(function () {
            return description;
        });
    };

    Require.loadPackageDescription = function (location, config) {
        var descriptions = config.descriptions = config.descriptions || {};
        if (descriptions[location] === void 0) {
            var jsonPath = URL.resolve(location, 'package.json');
            descriptions[location] = Require.read(jsonPath)
            .then(function (json) {
                try {
                    return JSON.parse(json);
                } catch (exception) {
                    throw new SyntaxError(
                        "in " + JSON.stringify(jsonPath) + ": " +
                        exception.message
                    );
                }
            });
        }
        return descriptions[location];
    };

    Require.loadPackage = function (location, config) {
        location = URL.resolve(location, ".");
        config = config || {};
        var loadingPackages = config.loadingPackages = config.loadingPackages || {};
        var loadedPackages = config.packages = {};
        var registry = config.registry = config.registry || Object.create(null);

        config.getPackage = function (dependency) {
            dependency = normalizeDependency(dependency, config);
            var location = dependency.location;
            if (!loadedPackages[location])
                throw new Error(
                    "Dependency is not loaded: " + JSON.stringify(location)
                );
            return loadedPackages[location];
        };

        config.loadPackage = function (dependency, viaConfig) {
            dependency = normalizeDependency(dependency, viaConfig);
            var location = dependency.location;
            if (!loadingPackages[location]) {
                loadingPackages[location] = Require.loadPackageDescription(location, config)
                .then(function (packageDescription) {
                    var subconfig = configurePackage(
                        location,
                        packageDescription,
                        config
                    );
                    var pkg = Require.makeRequire(subconfig);
                    loadedPackages[location] = pkg;
                    return pkg;
                });
            }
            return loadingPackages[location];
        };

        var pkg = config.loadPackage(location);
        pkg.location = location;
        pkg.async = function (id, callback) {
            return pkg.then(function (require) {
                return require.async(id, callback);
            });
        };

        return pkg;
    };

    function normalizeDependency(dependency, config, name) {
        config = config || {};
        if (typeof dependency === "string") {
            if (dependency.indexOf("@") >= 0) {
                var parts = dependency.split("@");
                dependency = {
                    name: parts[0] || name,
                    version: parts[1]
                };
            } else {
                dependency = {
                    location: dependency
                };
            }
        }
        // if the named dependency has already been found at another
        // location, refer to the same eventual instance
        if (
            dependency.name !== void 0 &&
            config.registry !== void 0 &&
            config.registry[dependency.name]
        ) {
            dependency.location = config.registry[dependency.name];
        }
        // default location
        if (dependency.location === void 0) {
            if (
                config.packagesDirectory === void 0 ||
                dependency.name === void 0
            ) {
                throw new Error(
                    "name, version, or location required for dependency: " +
                    JSON.stringify(dependency) + " from " + location
                );
            }
            dependency.location = URL.resolve(
                config.packagesDirectory,
                dependency.name + "/"
            );
        }
        // make sure the dependency location has a trailing slash so that
        // relative urls will resolve properly
        if (!/\/$/.test(dependency.location)) {
            dependency.location += "/";
        }
        // resolve the location relative to the current package
        if (!Require.isAbsolute(dependency.location)) {
            if (config.location === void 0) {
                throw new Error(
                    "Dependency locations must be fully qualified: " +
                    JSON.stringify(dependency)
                );
            }
            dependency.location = URL.resolve(
                config.location,
                dependency.location
            );
        }
        // register the package name so the location can be reused
        if (dependency.name !== void 0) {
            config.registry[dependency.name] = dependency.location;
        }
        return dependency;
    }

    function configurePackage(location, description, parent) {

        if (!/\/$/.test(location)) {
            location += "/";
        }

        var config = Object.create(parent);
        config.name = description.name;
        config.location = location || Require.getLocation();
        config.packageDescription = description;
        // explicitly mask definitions and modules, which must
        // not apply to child packages
        var modules = config.modules = config.modules || {};

        var registry = config.registry;
        if (config.name !== void 0 && !registry[config.name]) {
            registry[config.name] = config.location;
        }

        // overlay
        var overlay = description.overlay || {};
        var layer;
        Require.overlays.forEach(function (engine) {
            if (overlay[engine]) {
                layer = overlay[engine];
                for (var name in layer) {
                    description[name] = layer[name];
                }
            }
        });
        delete description.overlay;

        // directories
        description.directories = description.directories || {};
        description.directories.lib =
            description.directories.lib === void 0
            ? "."
            : description.directories.lib;
        var lib = description.directories.lib;
        // lib
        config.lib = URL.resolve(location, "./" + lib);
        var packagesDirectory = description.directories.packages || "node_modules";
        packagesDirectory = URL.resolve(location, packagesDirectory + "/");
        config.packagesDirectory = packagesDirectory;

        // The default "main" module of a package has the same name as the
        // package.
        if (description.main !== void 0) {

            // main, injects a definition for the main module, with
            // only its path. makeRequire goes through special effort
            // in deepLoad to re-initialize this definition with the
            // loaded definition from the given path.
            modules[""] = {
                id: "",
                redirect: description.main,
                location: config.location
            };

            modules[description.name] = {
                id: description.name,
                redirect: "",
                location: URL.resolve(location, description.name)
            };

        }

        // mappings, link this package to other packages.
        var mappings = description.mappings || {};
        // dependencies
        var dependencies = description.dependencies || {};
        Object.keys(dependencies).forEach(function (name) {
            if (!mappings[name]) {
                // dependencies are equivalent to name and version mappings,
                // though the version predicate string is presently ignored
                // (TODO)
                mappings[name] = {
                    name: name,
                    version: dependencies[name]
                };
            } else if (typeof console === "object") {
                console.warn(
                    "Dependency for " + JSON.stringify(name) + " " +
                    "overriden by mapping in " + JSON.stringify(location)
                );
            }
        });
        Object.keys(mappings).forEach(function (name) {
            var mapping = mappings[name] = normalizeDependency(
                mappings[name],
                config,
                name
            );
        });

        config.mappings = mappings;

        return config;
    }

    // Helper functions:

    function has(object, property) {
        return Object.prototype.hasOwnProperty.call(object, property);
    }

    // Resolves CommonJS module IDs (not paths)
    Require.resolve = resolve;
    function resolve(id, baseId) {
        id = String(id);
        var source = id.split("/");
        var target = [];
        if (source.length && source[0] === "." || source[0] === "..") {
            var parts = baseId.split("/");
            parts.pop();
            source.unshift.apply(source, parts);
        }
        for (var i = 0, ii = source.length; i < ii; i++) {
            var part = source[i];
            if (part === "" || part === ".") {
            } else if (part === "..") {
                if (target.length) {
                    target.pop();
                }
            } else {
                target.push(part);
            }
        }
        return target.join("/");
    }

    Require.base = function (location) {
        // matches Unix basename
        return String(location)
            .replace(/(.+?)\/+$/, "$1")
            .match(/([^\/]+$|^\/$|^$)/)[1];
    };

    // Tests whether the location or URL is a absolute.
    Require.isAbsolute = function(location) {
        return /^[\w\-]+:/.test(location);
    };

    // Extracts dependencies by parsing code and looking for "require" (currently using a simple regexp)
    Require.parseDependencies = function(factory) {
        var o = {};
        String(factory).replace(/(?:^|[^\w\$_.])require\s*\(\s*["']([^"']*)["']\s*\)/g, function(_, id) {
            o[id] = true;
        });
        return Object.keys(o);
    };

    // Built-in compiler/preprocessor "middleware":

    Require.DependenciesCompiler = function(config, compile) {
        return function(module) {
            if (!module.dependencies && module.text !== void 0) {
                module.dependencies = Require.parseDependencies(module.text);
            }
            compile(module);
            if (module && !module.dependencies) {
                if (module.text || module.factory) {
                    module.dependencies = Require.parseDependencies(module.text || module.factory);
                } else {
                    module.dependencies = [];
                }
            }
            return module;
        };
    };

    // Support she-bang for shell scripts by commenting it out (it is never
    // valid JavaScript syntax anyway)
    Require.ShebangCompiler = function(config, compile) {
        return function (module) {
            if (module.text) {
                module.text = module.text.replace(/^#!/, "//#!");
            }
            compile(module);
        }
    };

    Require.LintCompiler = function(config, compile) {
        if (!config.lint) {
            return compile;
        }
        return function(module) {
            try {
                compile(module);
            } catch (error) {
                config.lint(module);
                throw error;
            }
        };
    };

    Require.exposedConfigs = [
        "paths",
        "mappings",
        "location",
        "packageDescription",
        "packages",
        "modules"
    ];

    Require.makeCompiler = function(config) {
        return Require.JsonCompiler(
            config,
            Require.ShebangCompiler(
                config,
                Require.DependenciesCompiler(
                    config,
                    Require.LintCompiler(
                        config,
                        Require.Compiler(config)
                    )
                )
            )
        );
    };

    Require.JsonCompiler = function (config, compile) {
        return function (module) {
            var json = module.id.match(/\.json$/);
            if (json) {
                module.exports = JSON.parse(module.text);
                return module;
            } else {
                return compile(module);
            }
        };
    };

    // Built-in loader "middleware":

    // Using mappings hash to load modules that match a mapping.
    Require.MappingsLoader = function(config, load) {
        config.mappings = config.mappings || {};
        config.name = config.name || "";

        var mappings = config.mappings;
        var prefixes = Object.keys(mappings);
        var length = prefixes.length;

        // finds a mapping to follow, if any
        return function (id, module) {
            if (Require.isAbsolute(id)) {
                return load(id, module);
            }
            // TODO: remove this when all code has been migrated off of the autonomous name-space problem
            if (id.indexOf(config.name) === 0 && id.charAt(config.name.length) === "/") {
                console.warn("Package reflexive module ignored:", id);
            }
            var i, prefix
            for (i = 0; i < length; i++) {
                prefix = prefixes[i];
                if (
                    id === prefix ||
                    id.indexOf(prefix) === 0 &&
                    id.charAt(prefix.length) === "/"
                ) {
                    var mapping = mappings[prefix];
                    var rest = id.slice(prefix.length + 1);
                    return config.loadPackage(mapping, config)
                    .then(function (mappingRequire) {
                        module.mappingRedirect = rest;
                        module.mappingRequire = mappingRequire;
                        return mappingRequire.deepLoad(rest, config.location);
                    });
                }
            }
            return load(id, module);
        };
    };

    Require.ExtensionsLoader = function(config, load) {
        var extensions = config.extensions || ["js"];
        var loadWithExtension = extensions.reduceRight(function (next, extension) {
            return function (id, module) {
                return load(id + "." + extension, module)
                .fail(function (reason, error, rejection) {
                    if (/^Can't find /.test(reason)) {
                        return next(id, module);
                    } else {
                        return rejection;
                    }
                });
            };
        }, function (id, module) {
            throw new Error(
                "Can't find " + JSON.stringify(id) + " with extensions " +
                JSON.stringify(extensions) + " in package at " +
                JSON.stringify(config.location)
            );
        });
        return function (id, module) {
            if (Require.base(id).indexOf(".") !== -1) {
                // already has an extension
                return load(id, module);
            } else {
                return loadWithExtension(id, module);
            }
        }
    };

    // Attempts to load using multiple base paths (or one absolute path) with a
    // single loader.
    Require.PathsLoader = function(config, load) {
        var loadFromPaths = config.paths.reduceRight(function (next, path) {
            return function (id, module) {
                var newId = URL.resolve(path, id);
                return load(newId, module)
                .fail(function (reason, error, rejection) {
                    if (/^Can't find /.test(reason)) {
                        return next(id, module);
                    } else {
                        return rejection;
                    }
                });
            };
        }, function (id, module) {
            throw new Error(
                "Can't find " + JSON.stringify(id) + " from paths " +
                JSON.stringify(config.paths) + " in package at " +
                JSON.stringify(config.location)
            );
        });
        return function(id, module) {
            if (Require.isAbsolute(id)) {
                // already fully qualified
                return load(id, module);
            } else {
                return loadFromPaths(id, module);
            }
        };
    };

    Require.MemoizedLoader = function (config, load) {
        var cache = config.cache = config.cache || {};
        return memoize(load, cache);
    };

    var memoize = function (callback, cache) {
        cache = cache || {};
        return function (key, arg) {
            if (!has(cache, key)) {
                cache[key] = Promise.call(callback, null, key, arg);
            }
            return cache[key];
        };
    };

});<|MERGE_RESOLUTION|>--- conflicted
+++ resolved
@@ -283,13 +283,10 @@
                 }
             };
 
-<<<<<<< HEAD
-=======
             require.getPackage = function (dependency) {
                 return config.getPackage(dependency, config);
             };
 
->>>>>>> 4353aa62
             require.injectPackageDescription = function (location, description) {
                 Require.injectPackageDescription(location, description, config);
             };
