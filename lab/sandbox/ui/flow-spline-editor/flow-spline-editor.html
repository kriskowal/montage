--- conflicted
+++ resolved
@@ -74,28 +74,6 @@
                     }
                 }
             },
-<<<<<<< HEAD
-=======
-            "scroll": {
-                "prototype": "montage/ui/composer/translate-composer",
-                "properties": {
-                    "component": {"@": "flow"},
-                    "maxTranslateX": 250000,
-                    "invertAxis": true
-                },
-                "bindings": {
-                    "element": {
-                        "boundObject": {"@": "flow"},
-                        "boundObjectPropertyPath": "_element",
-                        "oneway": true
-                    },
-                    "translateX": {
-                        "boundObject": {"@": "flow"},
-                        "boundObjectPropertyPath": "origin"
-                    }
-                }
-            },
->>>>>>> cd521f2e
             "slide": {
                 "prototype": "montage/ui/dynamic-text.reel",
                 "properties": {
