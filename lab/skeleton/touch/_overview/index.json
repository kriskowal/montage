{
    "button": {
<<<<<<< HEAD
        "prototype": "montage/ui/skeleton/touch/button.reel",
=======
        "module": "montage/lab/skeleton/touch/button.reel",
        "name": "Button",
>>>>>>> 6d692023
        "properties": {
            "element": {"#": "button"}
        }
    },
    
    "toggle": {
<<<<<<< HEAD
        "prototype": "montage/ui/skeleton/touch/toggle.reel",
=======
        "module": "montage/lab/skeleton/touch/toggle.reel",
        "name": "Toggle",
>>>>>>> 6d692023
        "properties": {
            "element": {"#": "toggle"}
        }
    },
    
<<<<<<< HEAD
    "checkbox": {
        "prototype": "montage/ui/skeleton/touch/input-checkbox.reel",
=======
    "inputCheckbox": {
        "module": "montage/lab/skeleton/touch/input-checkbox.reel",
        "name": "InputCheckbox",
>>>>>>> 6d692023
        "properties": {
            "element": {"#": "inputCheckbox"}
        }
    },
    
<<<<<<< HEAD
    "radio1": {
        "prototype": "montage/ui/skeleton/touch/input-radio.reel",
=======
    "inputRadio1": {
        "module": "montage/lab/skeleton/touch/input-radio.reel",
        "name": "InputRadio",
>>>>>>> 6d692023
        "properties": {
            "element": {"#": "inputRadio1"}
        }
    },
<<<<<<< HEAD
    "radio2": {
        "prototype": "montage/ui/skeleton/touch/input-radio.reel",
=======
    "inputRadio2": {
        "module": "montage/lab/skeleton/touch/input-radio.reel",
        "name": "InputRadio",
>>>>>>> 6d692023
        "properties": {
            "element": {"#": "inputRadio2"}
        }
    },
<<<<<<< HEAD
    "radio3": {
        "prototype": "montage/ui/skeleton/touch/input-radio.reel",
=======
    "inputRadio3": {
        "module": "montage/lab/skeleton/touch/input-radio.reel",
        "name": "InputRadio",
>>>>>>> 6d692023
        "properties": {
            "element": {"#": "inputRadio3"}
        }
    },
    
    "select": {
<<<<<<< HEAD
        "prototype": "montage/ui/skeleton/touch/select.reel",
=======
        "module": "montage/lab/skeleton/touch/select.reel",
        "name": "Select",
>>>>>>> 6d692023
        "properties": {
            "element": {"#": "select"}
        }
    },
    
<<<<<<< HEAD
    "input-text": {
        "prototype": "montage/ui/skeleton/touch/input-text.reel",
=======
    "inputText": {
        "module": "montage/lab/skeleton/touch/input-text.reel",
        "name": "InputText",
>>>>>>> 6d692023
        "properties": {
            "element": {"#": "inputText"}
        }
    },
    
    "textarea": {
<<<<<<< HEAD
        "prototype": "montage/ui/skeleton/touch/textarea.reel",
=======
        "module": "montage/lab/skeleton/touch/textarea.reel",
        "name": "Textarea",
>>>>>>> 6d692023
        "properties": {
            "element": {"#": "textarea"}
        }
    },
    
<<<<<<< HEAD
    "input-number": {
        "prototype": "montage/ui/skeleton/touch/input-number.reel",
=======
    "inputNumber": {
        "module": "montage/lab/skeleton/touch/input-number.reel",
        "name": "InputNumber",
>>>>>>> 6d692023
        "properties": {
            "element": {"#": "inputNumber"}
        }
    },
    
<<<<<<< HEAD
    "input-range": {
        "prototype": "montage/ui/skeleton/touch/input-range.reel",
=======
    "inputRange": {
        "module": "montage/lab/skeleton/touch/input-range.reel",
        "name": "InputRange",
>>>>>>> 6d692023
        "properties": {
            "element": {"#": "inputRange"}
        }
    },
    
    "progress": {
<<<<<<< HEAD
        "prototype": "montage/ui/skeleton/touch/progress.reel",
=======
        "module": "montage/lab/skeleton/touch/progress.reel",
        "name": "Progress",
>>>>>>> 6d692023
        "properties": {
            "element": {"#": "progress"}
        }
    }
    
}<|MERGE_RESOLUTION|>--- conflicted
+++ resolved
@@ -1,148 +1,77 @@
 {
     "button": {
-<<<<<<< HEAD
-        "prototype": "montage/ui/skeleton/touch/button.reel",
-=======
-        "module": "montage/lab/skeleton/touch/button.reel",
-        "name": "Button",
->>>>>>> 6d692023
+        "prototype": "montage/lab/skeleton/touch/button.reel",
         "properties": {
             "element": {"#": "button"}
         }
     },
     
     "toggle": {
-<<<<<<< HEAD
-        "prototype": "montage/ui/skeleton/touch/toggle.reel",
-=======
-        "module": "montage/lab/skeleton/touch/toggle.reel",
-        "name": "Toggle",
->>>>>>> 6d692023
+        "prototype": "montage/lab/skeleton/touch/toggle.reel",
         "properties": {
             "element": {"#": "toggle"}
         }
     },
-    
-<<<<<<< HEAD
+
     "checkbox": {
-        "prototype": "montage/ui/skeleton/touch/input-checkbox.reel",
-=======
-    "inputCheckbox": {
-        "module": "montage/lab/skeleton/touch/input-checkbox.reel",
-        "name": "InputCheckbox",
->>>>>>> 6d692023
+        "prototype": "montage/lab/skeleton/touch/input-checkbox.reel",
         "properties": {
             "element": {"#": "inputCheckbox"}
         }
     },
-    
-<<<<<<< HEAD
     "radio1": {
-        "prototype": "montage/ui/skeleton/touch/input-radio.reel",
-=======
-    "inputRadio1": {
-        "module": "montage/lab/skeleton/touch/input-radio.reel",
-        "name": "InputRadio",
->>>>>>> 6d692023
+        "prototype": "montage/lab/skeleton/touch/input-radio.reel",
         "properties": {
             "element": {"#": "inputRadio1"}
         }
     },
-<<<<<<< HEAD
     "radio2": {
-        "prototype": "montage/ui/skeleton/touch/input-radio.reel",
-=======
-    "inputRadio2": {
-        "module": "montage/lab/skeleton/touch/input-radio.reel",
-        "name": "InputRadio",
->>>>>>> 6d692023
+        "prototype": "montage/lab/skeleton/touch/input-radio.reel",
         "properties": {
             "element": {"#": "inputRadio2"}
         }
     },
-<<<<<<< HEAD
     "radio3": {
-        "prototype": "montage/ui/skeleton/touch/input-radio.reel",
-=======
-    "inputRadio3": {
-        "module": "montage/lab/skeleton/touch/input-radio.reel",
-        "name": "InputRadio",
->>>>>>> 6d692023
+        "prototype": "montage/lab/skeleton/touch/input-radio.reel",
         "properties": {
             "element": {"#": "inputRadio3"}
         }
     },
     
     "select": {
-<<<<<<< HEAD
-        "prototype": "montage/ui/skeleton/touch/select.reel",
-=======
-        "module": "montage/lab/skeleton/touch/select.reel",
-        "name": "Select",
->>>>>>> 6d692023
+        "prototype": "montage/lab/skeleton/touch/select.reel",
         "properties": {
             "element": {"#": "select"}
         }
     },
-    
-<<<<<<< HEAD
-    "input-text": {
-        "prototype": "montage/ui/skeleton/touch/input-text.reel",
-=======
     "inputText": {
-        "module": "montage/lab/skeleton/touch/input-text.reel",
-        "name": "InputText",
->>>>>>> 6d692023
+        "prototype": "montage/lab/skeleton/touch/input-text.reel",
         "properties": {
             "element": {"#": "inputText"}
         }
     },
     
     "textarea": {
-<<<<<<< HEAD
-        "prototype": "montage/ui/skeleton/touch/textarea.reel",
-=======
-        "module": "montage/lab/skeleton/touch/textarea.reel",
-        "name": "Textarea",
->>>>>>> 6d692023
+        "prototype": "montage/lab/skeleton/touch/textarea.reel",
         "properties": {
             "element": {"#": "textarea"}
         }
     },
-    
-<<<<<<< HEAD
-    "input-number": {
-        "prototype": "montage/ui/skeleton/touch/input-number.reel",
-=======
     "inputNumber": {
-        "module": "montage/lab/skeleton/touch/input-number.reel",
-        "name": "InputNumber",
->>>>>>> 6d692023
+        "prototype": "montage/lab/skeleton/touch/input-number.reel",
         "properties": {
             "element": {"#": "inputNumber"}
         }
     },
-    
-<<<<<<< HEAD
-    "input-range": {
-        "prototype": "montage/ui/skeleton/touch/input-range.reel",
-=======
     "inputRange": {
-        "module": "montage/lab/skeleton/touch/input-range.reel",
-        "name": "InputRange",
->>>>>>> 6d692023
+        "prototype": "montage/lab/skeleton/touch/input-range.reel",
         "properties": {
             "element": {"#": "inputRange"}
         }
     },
     
     "progress": {
-<<<<<<< HEAD
-        "prototype": "montage/ui/skeleton/touch/progress.reel",
-=======
-        "module": "montage/lab/skeleton/touch/progress.reel",
-        "name": "Progress",
->>>>>>> 6d692023
+        "prototype": "montage/lab/skeleton/touch/progress.reel",
         "properties": {
             "element": {"#": "progress"}
         }
