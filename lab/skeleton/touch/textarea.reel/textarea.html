<!DOCTYPE html>
<!-- <copyright>
 This file contains proprietary software owned by Motorola Mobility, Inc.<br/>
 No rights, expressed or implied, whatsoever to this software are provided by Motorola Mobility, Inc. hereunder.<br/>
 (c) Copyright 2011 Motorola Mobility, Inc.  All Rights Reserved.
 </copyright> -->
<html>
    <head>
	    <meta charset="utf-8">
        <link rel="stylesheet" href="textarea.css" />

        <script type="text/montage-serialization">
{
    "owner": {
<<<<<<< HEAD
        "prototype": "montage/ui/skeleton/touch/textarea.reel",
=======
        "module": "montage/lab/skeleton/touch/textarea.reel",
        "name": "Textarea",
>>>>>>> 6d692023
        "properties": {
            "element": {"#": "textarea"}
        }

    }
}
    </script>

    </head>
    <body>
        <textarea id="textarea" class="montage-textarea"></textarea>
    </body>
</html><|MERGE_RESOLUTION|>--- conflicted
+++ resolved
@@ -12,12 +12,7 @@
         <script type="text/montage-serialization">
 {
     "owner": {
-<<<<<<< HEAD
-        "prototype": "montage/ui/skeleton/touch/textarea.reel",
-=======
-        "module": "montage/lab/skeleton/touch/textarea.reel",
-        "name": "Textarea",
->>>>>>> 6d692023
+        "prototype": "montage/lab/skeleton/touch/textarea.reel",
         "properties": {
             "element": {"#": "textarea"}
         }
