--- conflicted
+++ resolved
@@ -12,12 +12,7 @@
         <script type="text/montage-serialization">
 {
     "owner": {
-<<<<<<< HEAD
-        "prototype": "montage/ui/skeleton/touch/input-text.reel",
-=======
-        "module": "montage/lab/skeleton/touch/input-text.reel",
-        "name": "InputText",
->>>>>>> 6d692023
+        "prototype": "montage/lab/skeleton/touch/input-text.reel",
         "properties": {
             "element": {"#": "inputText"}
         }
