<!DOCTYPE html>
<!-- <copyright>
 This file contains proprietary software owned by Motorola Mobility, Inc.<br/>
 No rights, expressed or implied, whatsoever to this software are provided by Motorola Mobility, Inc. hereunder.<br/>
 (c) Copyright 2011 Motorola Mobility, Inc.  All Rights Reserved.
 </copyright> -->
<html>
    <head>
	    <meta charset="utf-8">
        <link rel="stylesheet" href="input-number.css" />

        <script type="text/montage-serialization">
{
    "owner": {
<<<<<<< HEAD
        "prototype": "montage/ui/skeleton/touch/input-number.reel",
=======
        "module": "montage/lab/skeleton/touch/input-number.reel",
        "name": "InputNumber",
>>>>>>> 6d692023
        "properties": {
            "element": {"#": "inputNumber"}
        }
    },
<<<<<<< HEAD
    "input-text": {
        "prototype": "montage/ui/skeleton/touch/input-text.reel",
=======
    "inputText": {
        "module": "montage/lab/skeleton/touch/input-text.reel",
        "name": "InputText",
>>>>>>> 6d692023
        "properties": {
            "element": {"#": "inputText"}
        }
    },
<<<<<<< HEAD
    "button-plus": {
        "prototype": "montage/ui/skeleton/touch/button.reel",
=======
    "buttonPlus": {
        "module": "montage/lab/skeleton/touch/button.reel",
        "name": "Button",
>>>>>>> 6d692023
        "properties": {
            "element": {"#": "buttonPlus"}
        }
    },
<<<<<<< HEAD
    "button-minus": {
        "prototype": "montage/ui/skeleton/touch/button.reel",
=======
    "buttonMinus": {
        "module": "montage/lab/skeleton/touch/button.reel",
        "name": "Button",
>>>>>>> 6d692023
        "properties": {
            "element": {"#": "buttonMinus"}
        }
    }
}
    </script>

    </head>
    <body>
        <span id="inputNumber" class="montage-inputNumber">
            <button id="buttonMinus" class="montage-inputNumber-minus">-</button><input type="text" id="inputText" class="montage-inputNumber-input"><button id="buttonPlus" class="montage-inputNumber-plus">+</button>
        </span>
    </body>
</html><|MERGE_RESOLUTION|>--- conflicted
+++ resolved
@@ -12,48 +12,25 @@
         <script type="text/montage-serialization">
 {
     "owner": {
-<<<<<<< HEAD
-        "prototype": "montage/ui/skeleton/touch/input-number.reel",
-=======
-        "module": "montage/lab/skeleton/touch/input-number.reel",
-        "name": "InputNumber",
->>>>>>> 6d692023
+        "prototype": "montage/lab/skeleton/touch/input-number.reel",
         "properties": {
             "element": {"#": "inputNumber"}
         }
     },
-<<<<<<< HEAD
-    "input-text": {
-        "prototype": "montage/ui/skeleton/touch/input-text.reel",
-=======
     "inputText": {
-        "module": "montage/lab/skeleton/touch/input-text.reel",
-        "name": "InputText",
->>>>>>> 6d692023
+        "prototype": "montage/lab/skeleton/touch/input-text.reel",
         "properties": {
             "element": {"#": "inputText"}
         }
     },
-<<<<<<< HEAD
-    "button-plus": {
-        "prototype": "montage/ui/skeleton/touch/button.reel",
-=======
     "buttonPlus": {
-        "module": "montage/lab/skeleton/touch/button.reel",
-        "name": "Button",
->>>>>>> 6d692023
+        "prototype": "montage/lab/skeleton/touch/button.reel",
         "properties": {
             "element": {"#": "buttonPlus"}
         }
     },
-<<<<<<< HEAD
-    "button-minus": {
-        "prototype": "montage/ui/skeleton/touch/button.reel",
-=======
     "buttonMinus": {
-        "module": "montage/lab/skeleton/touch/button.reel",
-        "name": "Button",
->>>>>>> 6d692023
+        "prototype": "montage/lab/skeleton/touch/button.reel",
         "properties": {
             "element": {"#": "buttonMinus"}
         }
