--- conflicted
+++ resolved
@@ -12,12 +12,7 @@
         <script type="text/montage-serialization">
 {
     "owner": {
-<<<<<<< HEAD
-        "prototype": "montage/ui/skeleton/point/toggle.reel",
-=======
-        "module": "montage/lab/skeleton/point/toggle.reel",
-        "name": "Toggle",
->>>>>>> 6d692023
+        "prototype": "montage/lab/skeleton/point/toggle.reel",
         "properties": {
             "element": {"#": "toggle"}
         }
