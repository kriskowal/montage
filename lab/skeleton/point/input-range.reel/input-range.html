<!DOCTYPE html>
<!-- <copyright>
 This file contains proprietary software owned by Motorola Mobility, Inc.<br/>
 No rights, expressed or implied, whatsoever to this software are provided by Motorola Mobility, Inc. hereunder.<br/>
 (c) Copyright 2011 Motorola Mobility, Inc.  All Rights Reserved.
 </copyright> -->
<html>
    <head>
	    <meta charset="utf-8">
        <link rel="stylesheet" href="input-range.css" />

        <script type="text/montage-serialization">{

    "translateComposer1": {
        "prototype": "montage/ui/composer/translate-composer",
        "properties": {
            "component": {"@": "owner"},
            "axis": "horizontal",
            "hasBouncing": false,
            "hasMomentum": false
        },
        "bindings": {
            "maxTranslateX": {"<-": "@owner.sliderWidth"},
            "translateX": {"<-": "@owner.sliderLeft"},
            "translateX": {"<<->": "@owner.positionX"}
        }
    },
    "owner": {
<<<<<<< HEAD
        "prototype": "montage/lab/skeleton/point/input-range.reel",
=======
        "module": "montage/lab/skeleton/point/input-range.reel",
        "name": "InputRange",
>>>>>>> 6d692023
        "properties": {
            "element": {"#": "inputRange"},
            "sliderEl": {"#": "inputRange"},
            "handleEl": {"#": "inputRangeThumb"},
            "translateComposer": {"@": "translateComposer1"}
        }

    }

    }</script>

    </head>
    <body>
        <span id="inputRange" class="montage-inputRange">
            <span id="inputRangeThumb" draggable="true" href="#" class="montage-inputRange-thumb"></span>
        </span>
    </body>
</html><|MERGE_RESOLUTION|>--- conflicted
+++ resolved
@@ -26,12 +26,7 @@
         }
     },
     "owner": {
-<<<<<<< HEAD
         "prototype": "montage/lab/skeleton/point/input-range.reel",
-=======
-        "module": "montage/lab/skeleton/point/input-range.reel",
-        "name": "InputRange",
->>>>>>> 6d692023
         "properties": {
             "element": {"#": "inputRange"},
             "sliderEl": {"#": "inputRange"},
