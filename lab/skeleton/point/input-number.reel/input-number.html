<!DOCTYPE html>
<!-- <copyright>
 This file contains proprietary software owned by Motorola Mobility, Inc.<br/>
 No rights, expressed or implied, whatsoever to this software are provided by Motorola Mobility, Inc. hereunder.<br/>
 (c) Copyright 2011 Motorola Mobility, Inc.  All Rights Reserved.
 </copyright> -->
<html>
    <head>
	    <meta charset="utf-8">
        <link rel="stylesheet" href="input-number.css" />

        <script type="text/montage-serialization">
{
    "owner": {
<<<<<<< HEAD
        "prototype": "montage/ui/skeleton/point/input-number.reel",
=======
        "module": "montage/lab/skeleton/point/input-number.reel",
        "name": "InputNumber",
>>>>>>> 6d692023
        "properties": {
            "element": {"#": "inputNumber"}
        }
    },
<<<<<<< HEAD
    "input-text": {
        "prototype": "montage/ui/skeleton/point/input-text.reel",
=======
    "inputText": {
        "module": "montage/lab/skeleton/point/input-text.reel",
        "name": "InputText",
>>>>>>> 6d692023
        "properties": {
            "element": {"#": "inputText"}
        }
    },
<<<<<<< HEAD
    "button-plus": {
        "prototype": "montage/ui/skeleton/point/button.reel",
=======
    "buttonPlus": {
        "module": "montage/lab/skeleton/point/button.reel",
        "name": "Button",
>>>>>>> 6d692023
        "properties": {
            "element": {"#": "buttonPlus"}
        }
    },
<<<<<<< HEAD
    "button-minus": {
        "prototype": "montage/ui/skeleton/point/button.reel",
=======
    "buttonMinus": {
        "module": "montage/lab/skeleton/point/button.reel",
        "name": "Button",
>>>>>>> 6d692023
        "properties": {
            "element": {"#": "buttonMinus"}
        }
    }
}
    </script>

    </head>
    <body>
        <span id="inputNumber" class="montage-inputNumber">
            <input type="text" id="inputText" class="montage-inputNumber-input">
            <button id="buttonPlus" class="montage-inputNumber-plus">+</button>
            <button id="buttonMinus" class="montage-inputNumber-minus">-</button>
        </span>
    </body>
</html><|MERGE_RESOLUTION|>--- conflicted
+++ resolved
@@ -12,48 +12,25 @@
         <script type="text/montage-serialization">
 {
     "owner": {
-<<<<<<< HEAD
-        "prototype": "montage/ui/skeleton/point/input-number.reel",
-=======
-        "module": "montage/lab/skeleton/point/input-number.reel",
-        "name": "InputNumber",
->>>>>>> 6d692023
+        "prototype": "montage/lab/skeleton/point/input-number.reel",
         "properties": {
             "element": {"#": "inputNumber"}
         }
     },
-<<<<<<< HEAD
-    "input-text": {
-        "prototype": "montage/ui/skeleton/point/input-text.reel",
-=======
     "inputText": {
-        "module": "montage/lab/skeleton/point/input-text.reel",
-        "name": "InputText",
->>>>>>> 6d692023
+        "prototype": "montage/lab/skeleton/point/input-text.reel",
         "properties": {
             "element": {"#": "inputText"}
         }
     },
-<<<<<<< HEAD
-    "button-plus": {
-        "prototype": "montage/ui/skeleton/point/button.reel",
-=======
     "buttonPlus": {
-        "module": "montage/lab/skeleton/point/button.reel",
-        "name": "Button",
->>>>>>> 6d692023
+        "prototype": "montage/lab/skeleton/point/button.reel",
         "properties": {
             "element": {"#": "buttonPlus"}
         }
     },
-<<<<<<< HEAD
-    "button-minus": {
-        "prototype": "montage/ui/skeleton/point/button.reel",
-=======
     "buttonMinus": {
-        "module": "montage/lab/skeleton/point/button.reel",
-        "name": "Button",
->>>>>>> 6d692023
+        "prototype": "montage/lab/skeleton/point/button.reel",
         "properties": {
             "element": {"#": "buttonMinus"}
         }
