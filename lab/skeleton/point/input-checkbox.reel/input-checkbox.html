<!DOCTYPE html>
<!-- <copyright>
 This file contains proprietary software owned by Motorola Mobility, Inc.<br/>
 No rights, expressed or implied, whatsoever to this software are provided by Motorola Mobility, Inc. hereunder.<br/>
 (c) Copyright 2011 Motorola Mobility, Inc.  All Rights Reserved.
 </copyright> -->
<html>
    <head>
	    <meta charset="utf-8">
        <link rel="stylesheet" href="input-checkbox.css" />

        <script type="text/montage-serialization">
{
    "owner": {
<<<<<<< HEAD
        "prototype": "montage/ui/skeleton/point/input-checkbox.reel",
=======
        "module": "montage/lab/skeleton/point/input-checkbox.reel",
        "name": "InputCheckbox",
>>>>>>> 6d692023
        "properties": {
            "element": {"#": "inputCheckbox"}
        }

    }
}
    </script>

    </head>
    <body>
        <input type="checkbox" id="inputCheckbox" class="montage-inputCheckbox">
    </body>
</html><|MERGE_RESOLUTION|>--- conflicted
+++ resolved
@@ -12,12 +12,7 @@
         <script type="text/montage-serialization">
 {
     "owner": {
-<<<<<<< HEAD
-        "prototype": "montage/ui/skeleton/point/input-checkbox.reel",
-=======
-        "module": "montage/lab/skeleton/point/input-checkbox.reel",
-        "name": "InputCheckbox",
->>>>>>> 6d692023
+        "prototype": "montage/lab/skeleton/point/input-checkbox.reel",
         "properties": {
             "element": {"#": "inputCheckbox"}
         }
