--- conflicted
+++ resolved
@@ -39,12 +39,9 @@
         require.async("core/core-require-spec"),
         require.async("core/core-spec"),
         require.async("core/promise-spec"),
-<<<<<<< HEAD
-        require.async("core/next-tick-spec"),
-=======
         require.async("core/promise-queue-spec"),
         require.async("core/promise-connection-spec"),
->>>>>>> c1d4be9b
+        require.async("core/next-tick-spec"),
 
         require.async("data/blueprint-spec"),
         require.async("data/context-spec"),
