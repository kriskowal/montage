--- conflicted
+++ resolved
@@ -71,12 +71,9 @@
         require.async("ui/dom-spec"),
         require.async("ui/firstdraw-spec"),
         require.async("ui/list-spec"),
-<<<<<<< HEAD
         require.async("ui/number-input-spec"),
         require.async("ui/range-input-spec"),
-=======
         require.async("ui/popup-spec"),
->>>>>>> d0c2a99d
         require.async("ui/repetition-spec"),
         require.async("ui/select-input-spec"),
         require.async("ui/slider-spec"),
