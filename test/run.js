/* <copyright>
Copyright (c) 2012, Motorola Mobility LLC.
All Rights Reserved.

Redistribution and use in source and binary forms, with or without
modification, are permitted provided that the following conditions are met:

* Redistributions of source code must retain the above copyright notice,
  this list of conditions and the following disclaimer.

* Redistributions in binary form must reproduce the above copyright notice,
  this list of conditions and the following disclaimer in the documentation
  and/or other materials provided with the distribution.

* Neither the name of Motorola Mobility LLC nor the names of its
  contributors may be used to endorse or promote products derived from this
  software without specific prior written permission.

THIS SOFTWARE IS PROVIDED BY THE COPYRIGHT HOLDERS AND CONTRIBUTORS "AS IS"
AND ANY EXPRESS OR IMPLIED WARRANTIES, INCLUDING, BUT NOT LIMITED TO, THE
IMPLIED WARRANTIES OF MERCHANTABILITY AND FITNESS FOR A PARTICULAR PURPOSE
ARE DISCLAIMED. IN NO EVENT SHALL THE COPYRIGHT HOLDER OR CONTRIBUTORS BE
LIABLE FOR ANY DIRECT, INDIRECT, INCIDENTAL, SPECIAL, EXEMPLARY, OR
CONSEQUENTIAL DAMAGES (INCLUDING, BUT NOT LIMITED TO, PROCUREMENT OF
SUBSTITUTE GOODS OR SERVICES; LOSS OF USE, DATA, OR PROFITS; OR BUSINESS
INTERRUPTION) HOWEVER CAUSED AND ON ANY THEORY OF LIABILITY, WHETHER IN
CONTRACT, STRICT LIABILITY, OR TORT (INCLUDING NEGLIGENCE OR OTHERWISE)
ARISING IN ANY WAY OUT OF THE USE OF THIS SOFTWARE, EVEN IF ADVISED OF THE
POSSIBILITY OF SUCH DAMAGE.
</copyright> */

var Promise = require("montage/core/promise").Promise;

Error.stackTraceLimit = 100;

var spec = queryString("spec");
if (spec) {
    require.async(decodeURIComponent(spec))
    .then(function() {
        jasmine.getEnv().execute();
        if (window.testpage) {
            window.testpage.callNext();
        }
    })
    .done();
} else {
    var modules = [
        // Please keep in alphabetical order
        "application-spec",
        "bitfield-spec",
        "claimed-pointer-spec",
        "converter-spec",
        "enum-spec",
        "gate-spec",
        "logger-spec",
        "paths-spec",
        "require-spec",
        "state-chart-spec",
        "string-spec",

        // packages
        "collections-spec",
        "frb-spec",

        "bindings/spec",
        "bindings/converter-spec",
        "bindings/self-spec",

        "composer/composer-spec",
        "composer/press-composer-spec",
        "composer/translate-composer-spec",

        "core/core-spec",
        "core/dom-spec",
        "core/localizer-spec",
        "core/localizer/serialization-spec",
        "core/selector-spec",
        "core/undo-manager-spec",

        "core/tree-controller-spec",

        "core/extras/function",
        "core/extras/string",

<<<<<<< HEAD
        "data/blueprint-spec",
        "data/store-spec",
        "data/context-spec",
        "data/transactionmanager-spec",

        "events/active-target-spec",
=======
>>>>>>> ef69dfc8
        "events/eventmanager-spec",
        "events/mutable-event-spec",
        "events/object-hierarchy-spec",

        "geometry/cubicbezier-spec",
        "geometry/point-spec",

        "meta/blueprint-spec",
        "meta/component-blueprint-spec",
        "meta/controller-blueprint-spec",

        "reel/template-spec",
        "document-resources-spec",

        "serialization/serialization-spec",
        "serialization/montage-serializer-spec",
        "serialization/montage-deserializer-spec",
        "serialization/serialization-extractor-spec",
        "serialization/bindings-spec",
        "serialization/serialization-inspector-spec",
        "serialization/serialization-merger-spec",

        "ui/component-spec",
        "ui/condition-spec",
        "ui/firstdraw-spec",
        // Broken due to changes to repetition
        // TODO "ui/repetition-spec",
        "ui/repetition-selection-spec",
        "ui/slot-spec",
        "ui/substitution-spec",
        "ui/text/text-spec"
    ];
    Promise.all(modules.map(require.deepLoad))
    .then(function () {
        modules.forEach(require);
        jasmine.getEnv().execute();
        if (window.testpage) {
            window.testpage.callNext();
        }
    })
    .done();
}
<|MERGE_RESOLUTION|>--- conflicted
+++ resolved
@@ -82,15 +82,7 @@
         "core/extras/function",
         "core/extras/string",
 
-<<<<<<< HEAD
-        "data/blueprint-spec",
-        "data/store-spec",
-        "data/context-spec",
-        "data/transactionmanager-spec",
-
         "events/active-target-spec",
-=======
->>>>>>> ef69dfc8
         "events/eventmanager-spec",
         "events/mutable-event-spec",
         "events/object-hierarchy-spec",
