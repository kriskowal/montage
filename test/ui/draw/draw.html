<!DOCTYPE html>
<!-- <copyright>
 This file contains proprietary software owned by Motorola Mobility, Inc.<br/>
 No rights, expressed or implied, whatsoever to this software are provided by Motorola Mobility, Inc. hereunder.<br/>
 (c) Copyright 2011 Motorola Mobility, Inc.  All Rights Reserved.
 </copyright> -->
<html>
<head>
    <meta http-equiv="Content-Type" content="text/html; charset=utf-8">
    <title> Draw </title>
    <link rel="stylesheet" type="text/css" href="draw.css"/>
    <script type="text/javascript" src="../../../montage.js" data-package="../../"></script>
    <script type="text/montage-serialization">
{
    "draw1": {
        "module": "ui/draw/draw",
        "name": "Draw",
        "properties": {
            "repetition": {"@": "repetition"},
            "componentC": {"@": "componentC"},
            "componentC1": {"@": "componentC1"},
            "componentNoelement": {"@": "componentNoelement"},
            "componentD": {"@": "componentD"},
            "componentDtarget": {"@": "componentDtarget"},
            "componentE": {"@": "componentE"},
            "componentE11": {"@": "componentE11"},
            "componentStyle": {"@": "componentStyle"},
<<<<<<< HEAD
            "componentWithoutIdentifier": {"@": "componentWithoutIdentifier"},
            "componentWithIdentifier": {"@": "componentWithIdentifier"}
=======
            "componentOwner": {"@": "componentOwner"},
            "componentLayout": {"@": "componentLayout"}
>>>>>>> ef5e10e6
        }
    },
    "repetition": {
        "module": "montage/ui/repetition.reel",
        "name": "Repetition",
        "properties": {
            "element": {"#": "repetition"},
            "objects": [1, 2, 3]
        }
    },
    "componentC": {
        "module": "montage/ui/component",
        "name": "Component",
        "properties": {
            "element": {"#": "componentC"},
            "hasTemplate": false
        }
    },
    "componentC1": {
        "module": "montage/ui/component",
        "name": "Component",
        "properties": {
            "element": {"#": "componentC1"},
            "hasTemplate": false
        }
    },

    "componentNoelement": {
        "module": "ui/draw/component-noelement.reel",
        "name": "ComponentNoelement",
        "properties": {
            "value": "componentNoelement"
        }
    },

    "componentD": {
        "module": "montage/ui/component",
        "name": "Component",
        "properties": {
            "element": {"#": "componentD"},
            "hasTemplate": false
        }
    },
    "componentD1": {
        "module": "montage/ui/component",
        "name": "Component",
        "properties": {
            "element": {"#": "componentD1"},
            "hasTemplate": false
        }
    },
    "componentDtarget": {
        "module": "montage/ui/component",
        "name": "Component",
        "properties": {
            "element": {"#": "componentDtarget"},
            "hasTemplate": false
        }
    },
    "componentE": {
        "module": "montage/ui/component",
        "name": "Component",
        "properties": {
            "element": {"#": "componentE"},
            "hasTemplate": false
        }
    },
    "componentE11": {
        "module": "montage/ui/component",
        "name": "Component",
        "properties": {
            "element": {"#": "componentE11"},
            "hasTemplate": false
        }
    },
    "componentStyle": {
        "module": "ui/draw/component-style.reel",
        "name": "ComponentStyle",
        "properties": {
            "element": {"#": "component-style"}
        }
    },
<<<<<<< HEAD
    "componentWithoutIdentifier": {
        "module": "montage/ui/component",
        "name": "Component"
    },
    "componentWithIdentifier": {
        "module": "montage/ui/component",
        "name": "Component",
        "properties": {
            "identifier": "anIdentifier"
=======
    "componentOwner": {
        "prototype": "ui/draw/component-owner.reel",
        "properties": {
            "element": {"#": "component-owner"}
        }
    },
    "componentLayout": {
        "prototype": "ui/draw/component-layout.reel",
        "properties": {
            "element": {"#": "component-layout"},
            "left": {"#": "component-layout-left"},
            "right": {"#": "component-layout-right"},
            "leftComponent": {"@": "componentLayoutLeft"},
            "rightComponent": {"@": "componentLayoutRight"}
        }
    },
    "componentLayoutLeft": {
        "prototype": "montage/ui/component",
        "properties": {
            "element": {"#": "component-layout-left"},
            "hasTemplate": false
        }
    },
    "componentLayoutRight": {
        "prototype": "montage/ui/component",
        "properties": {
            "element": {"#": "component-layout-right"},
            "hasTemplate": false
>>>>>>> ef5e10e6
        }
    },
    "owner": {
        "module": "montage/ui/application",
        "name": "Application",
        "properties": {
            "delegate": {"@": "draw1"}
        }
    }
}
    </script>

</head>
<body>
<div class="componentA">
    <div class="componentA1">A1</div>
</div>
<div class="componentB">
    <div class="componentB1">B1</div>
    <div class="componentB2">B2</div>
</div>
<div id="componentC">
    <div id="fakeComponentC1"></div>
</div>
<div data-montage-id="componentC1">C1</div>
<div id="componentD">
    <h1>
        <div id="componentD1">D1</div>
    </h1>
</div>
<div id="componentDtarget"></div>
<div id="repetition"><h3>Original Content</h3><p>here</p></div>
<div id="componentE">
    <div id="componentE1">
        <div id="componentE11"></div>
    </div>
</div>
<div style="margin: 2px" id="component-style"></div>
<div id="component-owner"></div>
<div id="component-layout"></div>
<div id="component-layout-left">Left</div>
<div id="component-layout-right">Right</div>
</body>
</html><|MERGE_RESOLUTION|>--- conflicted
+++ resolved
@@ -25,13 +25,10 @@
             "componentE": {"@": "componentE"},
             "componentE11": {"@": "componentE11"},
             "componentStyle": {"@": "componentStyle"},
-<<<<<<< HEAD
             "componentWithoutIdentifier": {"@": "componentWithoutIdentifier"},
-            "componentWithIdentifier": {"@": "componentWithIdentifier"}
-=======
+            "componentWithIdentifier": {"@": "componentWithIdentifier"},
             "componentOwner": {"@": "componentOwner"},
             "componentLayout": {"@": "componentLayout"}
->>>>>>> ef5e10e6
         }
     },
     "repetition": {
@@ -114,7 +111,6 @@
             "element": {"#": "component-style"}
         }
     },
-<<<<<<< HEAD
     "componentWithoutIdentifier": {
         "module": "montage/ui/component",
         "name": "Component"
@@ -124,7 +120,8 @@
         "name": "Component",
         "properties": {
             "identifier": "anIdentifier"
-=======
+        }
+    },
     "componentOwner": {
         "prototype": "ui/draw/component-owner.reel",
         "properties": {
@@ -153,7 +150,6 @@
         "properties": {
             "element": {"#": "component-layout-right"},
             "hasTemplate": false
->>>>>>> ef5e10e6
         }
     },
     "owner": {
