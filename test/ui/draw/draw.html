--- conflicted
+++ resolved
@@ -237,24 +237,18 @@
             "value": "Text 2"
         }
     },
-<<<<<<< HEAD
-    "arguments": {
-        "prototype": "montage/ui/component",
-        "properties": {
-            "element": {"#": "arguments"},
-            "hasTemplate": false
-=======
     "arguments1": {
-        "prototype": "montage/ui/dynamic-element.reel",
-        "properties": {
-            "element": {"#": "arguments1"}
+        "prototype": "montage/ui/component",
+        "properties": {
+            "element": {"#": "arguments1"},
+            "hasTemplate": false
         }
     },
     "arguments2": {
-        "prototype": "montage/ui/dynamic-element.reel",
-        "properties": {
-            "element": {"#": "arguments2"}
->>>>>>> c2fe54b1
+        "prototype": "montage/ui/component",
+        "properties": {
+            "element": {"#": "arguments2"},
+            "hasTemplate": false
         }
     },
     "noArguments": {
