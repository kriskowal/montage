--- conflicted
+++ resolved
@@ -8,13 +8,8 @@
     Serializer = require("montage/core/serializer").Serializer,
     Deserializer = require("montage/core/deserializer").Deserializer,
     TestPageLoader = require("support/testpageloader").TestPageLoader,
-<<<<<<< HEAD
     EventInfo = require("support/testpageloader").EventInfo,
-    ChangeTypes = require("montage/core/event/mutable-event").ChangeTypes,
     UUID = require("montage/core/uuid");
-=======
-    EventInfo = require("support/testpageloader").EventInfo;
->>>>>>> 3c2a8747
 
 var global = typeof global !== "undefined" ? global : window;
 
