--- conflicted
+++ resolved
@@ -434,11 +434,8 @@
             if (!resultType) {
                 resultType = XPathResult.FIRST_ORDERED_NODE_TYPE;
             }
-<<<<<<< HEAD
-            pathResult = this.document.evaluate(xpathExpression, contextNode, namespaceResolver, resultType, result);
-=======
+
             var pathResult = this.iframe.contentDocument.evaluate(xpathExpression, contextNode, namespaceResolver, resultType, result);
->>>>>>> af6e98ee
             if (pathResult) {
                 switch (pathResult.resultType) {
                     case XPathResult.NUMBER_TYPE:
