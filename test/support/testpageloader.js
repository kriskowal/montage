/**
 * @see https://developer.mozilla.org/en/DOM/HTMLIFrameElement
 */
var Montage = require("montage").Montage,
    dom = require("montage/ui/dom"),
    URL = require("montage/core/url"),
    ActionEventListener = require("montage/core/event/action-event-listener").ActionEventListener;


var TestPageLoader = exports.TestPageLoader = Montage.create(Montage, {
    init: {
        enumerable: false,
        value: function() {
            if (typeof window.testpage === "undefined") {
                if (!this.iframe) {
                    this.iframe = document.createElement("iframe");
                    this.iframe.id = "testpage";
                    document.body.appendChild(this.iframe);
                }
                window.testpage = this;
                this.loaded = false;
                return this;
            } else {
                return window.testpage;
            }
        }
    },

    iframeSrc: {
        value: null
    },

    drawHappened: {
        value: false
    },

    willNeedToDraw: {
        value: false
    },

    testQueue: {
        value: []
    },

    loading: {
        value: false
    },

    queueTest: {
        value: function(testName, options, callback) {
            console.log("TestPageLoader.queueTest() - " + testName);
            var testPage = window.testpage,
                test;
            if (!testPage) {
                testPage = TestPageLoader.create().init();
            }
            if (typeof options === "function") {
                options = { callback: options};
            } else {
                options.callback = callback;
            }
            options.testName = testName;
            // FIXME Hack to get current directory
            options.directory = this.queueTest.caller.caller.arguments[2].directory;
            testPage.testQueue.push(options);
            return testPage;
        }
    },

    endTest: {
        value: function() {
            this.loading = false;
            this.callNext();
        }
    },

    callNext: {
        value: function() {
            if (!this.loading && this.testQueue.length !== 0) {
                var self = this;
                this.unloadTest();
                setTimeout(function() {
                    self.loadTest(self.testQueue.shift());
                    self.loading = true;
                }, 0);
            }
        }
    },

    loadTest: {
        value: function(test) {
            var testName = test.testName,
                testCallback = test.callback,
                timeoutLength = test.timeoutLength,
                src;
            this.loaded = false;
            if (test.src) {
                src = "../test/" + test.src;
            } else {
                src = URL.resolve(test.directory, (testName.indexOf("/") > -1 ? testName : testName + "/" + testName) + ".html");
            }
            if (test.newWindow) {
                this.testWindow = window.open(src, "test-window");
            } else {
                this.iframe.src = src;
           }

            var theTestPage = this;

            //kick off jasmine tests
            var resumeJasmineTests = function() {
                testCallback();
                var env = jasmine.getEnv();
                var currentSuite = env.currentSuite;
                if (currentSuite == null) {
                    currentSuite = env.currentSpec.suite;
                }
                var originalFinish = currentSuite.finish;
                currentSuite.finish = function() {
                    originalFinish.apply(currentSuite, arguments);
                    theTestPage.endTest(test);
                };
                var runner = jasmine.getEnv().currentRunner();
                runner.queue.start(function () {
                    runner.finishCallback();
                });
             };

            //set the timeout so that the jasmine suite runs if the pages fails to load.
            var pageLoadTimedOut = function() {
                console.log("Page load timed out for test named: " + test.testName);
                resumeJasmineTests()
            };

            if (!timeoutLength) {
                timeoutLength = 2000;
            }
            var pageLoadTimeout = setTimeout(pageLoadTimedOut, timeoutLength);

            //
            var frameLoad = function() {
                // implement global function that montage is looking for at load
                // this is little bit ugly and I'd like to find a better solution
                theTestPage.window.montageWillLoad = function() {
                    var firstDraw = true;
                    this.window.montageRequire.async("ui/component", function (COMPONENT) {
                        var root = COMPONENT.__root__;
                        // override the default drawIfNeeded behaviour
                        var originalDrawIfNeeded = root.drawIfNeeded;
                        root.drawIfNeeded = function() {
                            if (pageLoadTimeout) {
                                clearTimeout(pageLoadTimeout);
                            }
                            originalDrawIfNeeded.call(root);
                            theTestPage.drawHappened++;
                            if(firstDraw) {
                                theTestPage.loaded = true;
                                // assign the application delegate to test so that the convenience methods work
                                if (! theTestPage.window.test && theTestPage.window.document.application) {
                                    theTestPage.window.test = theTestPage.window.document.application.delegate;
                                }
                                if (typeof testCallback === "function") {
                                    if (test.firstDraw) {
                                        resumeJasmineTests();
                                    } else {
                                        // francois HACK
                                        // not sure how to deal with this
                                        // if at first draw the page isn't complete the tests will fail
                                        // so we wait an arbitrary 1s for subsequent draws to happen...
                                        setTimeout(resumeJasmineTests, 1000);
                                    }
                                }
                                firstDraw = false;
                            };
                            theTestPage.willNeedToDraw = false;
                        };
                        var originalAddToDrawList = root._addToDrawList;
                        root._addToDrawList = function(childComponent) {
                            originalAddToDrawList.call(root, childComponent);
                            theTestPage.willNeedToDraw = true;
                        };
                    });
                };
                if (theTestPage.testWindow) {
                    theTestPage.testWindow.removeEventListener("load", frameLoad, true);
                } else {
                    theTestPage.iframe.removeEventListener("load", frameLoad, true);
                }

            };
            if (this.testWindow) {
                this.testWindow.addEventListener("load", frameLoad, true);
            } else {
                this.iframe.addEventListener("load", frameLoad, true);
            }





         }
    },

    load: {
        value: function(event) {

        }
    },

    unloadTest: {
        enumerable: false,
        value: function(testName) {
            this.loaded = false;
            if (this.testWindow) {
                this.testWindow.close();
                this.testWindow = null;
            } else {
                this.iframe.src = "";
            }
            return this;
        }
    },

    waitForDraw: {
        value: function(numDraws, forceDraw) {
            var theTestPage = this;
            this.drawHappened = false;

            if (!numDraws) {
                numDraws = 1;
            }

            waitsFor(function() {
                return theTestPage.drawHappened == numDraws;
            }, "component drawing",1000);
            if(forceDraw) {
                var root = COMPONENT.__root__;
                root['drawTree']();
            }
        }
    },

    getElementById: {
        enumerable: false,
        value: function(elementId) {
            return this.document.getElementById(elementId);
        }
    },

    querySelector: {
        enumerable: false,
        value: function(selector) {
            return this.document.querySelector(selector);
        }
    },

    querySelectorAll: {
        enumerable: false,
        value: function(selector) {
            return this.document.querySelectorAll(selector);
        }
    },

    test: {
        enumerable: false,
        get: function() {
            return this.window.test;
        }
    },

    document: {
        get: function() {
            if (this.testWindow) {
                return this.testWindow.document;
            } else {
                return this.iframe.contentDocument;
            }
        }
    },

    window: {
        get: function() {
            if (this.testWindow) {
                return this.testWindow;
            } else {
                return this.iframe.contentWindow;
            }
        }
    },

    addListener: {
        value: function(component, fn) {
            var buttonSpy = {
                doSomething: fn || function(event) {
                    return 1+1;
                }
            };
            spyOn(buttonSpy, 'doSomething');

            var actionListener = Montage.create(ActionEventListener).initWithHandler_action_(buttonSpy, "doSomething");
            component.addEventListener("action", actionListener);

            return buttonSpy.doSomething;
        }
    },

    mouseEvent: {
        enumerable: false,
        value: function(eventInfo, eventName, callback) {
            if (!eventName) {
                eventName = "click";
            }
<<<<<<< HEAD
            eventInfo.clientX = eventInfo.clientX || eventInfo.target.offsetLeft;
            eventInfo.clientY = eventInfo.clientY || eventInfo.target.offsetTop;

            var doc = this.iframe.contentDocument,
                event = doc.createEvent('MouseEvents');
=======
            doc = this.document,
            event = doc.createEvent('MouseEvents');
>>>>>>> d0c2a99d

            event.initMouseEvent(eventName, true, true, doc.defaultView,
                null, null, null, eventInfo.clientX, eventInfo.clientY,
                false, false, false, false,
                0, null);
            eventInfo.target.dispatchEvent(event);
            if (typeof callback === "function") {
                if(this.willNeedToDraw) {
                    this.waitForDraw();
                    runs(callback);
                } else {
                    callback();
                }
            }
            return eventInfo;
        }
    },

    touchEvent: {
        enumerable: false,
        value: function(eventInfo, eventName, callback) {
            if (!eventName) {
                eventName = "touchstart";
            }
            var doc = this.document,
                simulatedEvent = doc.createEvent("CustomEvent"),
                touch = {};

            eventInfo.clientX = eventInfo.clientX || eventInfo.target.offsetLeft;
            eventInfo.clientY = eventInfo.clientY || eventInfo.target.offsetTop;

            touch.clientX = eventInfo.clientX;
            touch.clientY = eventInfo.clientY;
            touch.target = eventInfo.target;

            simulatedEvent.initEvent(eventName, true, true, doc.defaultView, 1, null, null, null, null, false, false, false, false, 0, null);
            simulatedEvent.touches = [touch];
            simulatedEvent.changedTouches = [touch];
            eventInfo.target.dispatchEvent(simulatedEvent);
            if (typeof callback === "function") {
                if(this.willNeedToDraw) {
                    this.waitForDraw();
                    runs(callback);
                } else {
                    callback();
                }
            }
            return eventInfo;
        }
    },

    clickOrTouch: {
        enumerable: false,
        value: function(eventInfo, callback) {
            if (window.Touch) {
                this.touchEvent(eventInfo, "touchstart");
                this.touchEvent(eventInfo, "touchend");
                this.mouseEvent(eventInfo, "click");
            } else {
                this.mouseEvent(eventInfo, "mousedown");
                this.mouseEvent(eventInfo, "mouseup");
                this.mouseEvent(eventInfo, "click");
            }
            if (typeof callback === "function") {
                if(this.willNeedToDraw) {
                    this.waitForDraw();
                    runs(callback);
                } else {
                    callback();
                }
            }
            return eventInfo;
        }
    },

    evaluateNode: {
        enumerable: false,
        value: function(xpathExpression, contextNode, namespaceResolver, resultType, result) {
            if (!contextNode) {
                contextNode = this.document;
            }
            if (!resultType) {
                resultType = XPathResult.FIRST_ORDERED_NODE_TYPE;
            }
            pathResult = this.document.evaluate(xpathExpression, contextNode, namespaceResolver, resultType, result);
            if (pathResult) {
                switch (pathResult.resultType) {
                    case XPathResult.NUMBER_TYPE:
                        return pathResult.numberValue;
                    case XPathResult.BOOLEAN_TYPE:
                        return pathResult.booleanValue;
                    case XPathResult.STRING_TYPE:
                        return pathResult.stringValue;
                    default:
                        return pathResult.singleNodeValue;
                }
            }
        }
    },

    evaluateBoolean: {
        enumerable: false,
        value: function(xpathExpression) {
            return this.evaluateNode(xpathExpression, null, null, XPathResult.BOOLEAN_TYPE, null);
        }
    },

    evaluateNumber: {
        enumerable: false,
        value: function(xpathExpression) {
            return this.evaluateNode(xpathExpression, null, null, XPathResult.NUMBER_TYPE, null);
        }
    },

    evaluateString: {
        enumerable: false,
        value: function(xpathExpression) {
            return this.evaluateNode(xpathExpression, null, null, XPathResult.STRING_TYPE, null);
        }
    },

    handleEvent: {
        enumerable: false,
        value: function(event) {
            if (this[event.type]) {
                this[event.type](event);
            }
        }
    },

    loaded: {
        value: false
    },

    iframe: {
        value: null
    },

    testWindow: {
        value: null
    }
});

var EventInfo = exports.EventInfo = Montage.create(Montage, {

    target: {
        value: null
    },

    clientX: {
        value: null
    },

    clientY: {
        value: null
    },

    pageX: {
        value: null
    },

    pageY: {
        value: null
    },

    initWithElement: {
        value: function(element) {
            if (element != null) {
                this.target = element;

                var elementDelta = this.positionOfElement(element);
                this.clientX = elementDelta.x + element.offsetWidth / 2;
                this.clientY = elementDelta.y + element.offsetHeight / 2;
                this.pageX = elementDelta.x + element.offsetWidth / 2;
                this.pageY = elementDelta.y + element.offsetHeight / 2;

            } else {
                 this.target =  window.testpage.window.document;
            }
            return this;
        }
    },

    initWithSelector: {
        value: function(selector) {
            var element = this.querySelector(selector);
            return this.initWithElement(element);
       }
    },

    initWithElementAndPosition: {
        value: function(element, x, y) {
            this.initWithElement(element);
            this.clientX = x;
            this.clientY = y;
            return this;
        }
    },

    positionOfElement: {
        value: function(element) {
            return dom.convertPointFromNodeToPage(element);
        }
    },

    move: {
        value: function(x, y) {
            if (x) {
                this.clientX += x;
                this.pageX += x;
            }
            if (y) {
                this.clientY += y;
                this.pageY += y;
            }
        }
    },

    testPageLoader: {
        value: null
    }

});


window.loaded = function() {
    window.testpage.loaded = true;
};<|MERGE_RESOLUTION|>--- conflicted
+++ resolved
@@ -129,7 +129,7 @@
             //set the timeout so that the jasmine suite runs if the pages fails to load.
             var pageLoadTimedOut = function() {
                 console.log("Page load timed out for test named: " + test.testName);
-                resumeJasmineTests()
+                resumeJasmineTests();
             };
 
             if (!timeoutLength) {
@@ -310,16 +310,11 @@
             if (!eventName) {
                 eventName = "click";
             }
-<<<<<<< HEAD
             eventInfo.clientX = eventInfo.clientX || eventInfo.target.offsetLeft;
             eventInfo.clientY = eventInfo.clientY || eventInfo.target.offsetTop;
 
             var doc = this.iframe.contentDocument,
                 event = doc.createEvent('MouseEvents');
-=======
-            doc = this.document,
-            event = doc.createEvent('MouseEvents');
->>>>>>> d0c2a99d
 
             event.initMouseEvent(eventName, true, true, doc.defaultView,
                 null, null, null, eventInfo.clientX, eventInfo.clientY,
