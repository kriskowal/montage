<!DOCTYPE html>
<!-- <copyright>
 This file contains proprietary software owned by Motorola Mobility, Inc.<br/>
 No rights, expressed or implied, whatsoever to this software are provided by Motorola Mobility, Inc. hereunder.<br/>
 (c) Copyright 2011 Motorola Mobility, Inc.  All Rights Reserved.
 </copyright> -->
<html>
    <head>
    <title></title>
    <script type="text/montage-serialization">
        {
<<<<<<< HEAD
            "repetition": {
                "module": "montage/ui/repetition.reel",
                "name": "Repetition",
=======
            "repetition1": {
                "prototype": "montage/ui/repetition.reel",
>>>>>>> cd521f2e
                "properties": {
                    "element": {
                        "#": "montage-flow-repetition"
                    }
                }
            },
            "translateComposer": {
                "module": "montage/ui/composer/translate-composer",
                "name": "TranslateComposer",
                "properties": {
                    "component": {"@": "owner"},
                    "maxTranslateX": 250000
                },
                "bindings": {
                    "element": {
                        "boundObject": {"@": "owner"},
                        "boundObjectPropertyPath": "_element",
                        "oneway": true
                    }
                }
            },
            "owner": {
                "prototype": "montage/ui/flow.reel",
                "properties": {
                    "element": {
                        "#": "montage-flow"
                    },
                    "_repetition": {
                        "@": "repetition"
                    },
                    "_translateComposer": {
                        "@": "translateComposer"
                    }
                },
                "bindings": {
                    "translateX": {
                        "boundObject": {"@": "translateComposer"},
                        "boundObjectPropertyPath": "translateX",
                        "oneway": true
                    }
                }
            }
        }
    </script>
    <style>
        .montage-flow {
            position: relative;
            overflow: hidden;
            -webkit-transform: translateZ(0);
        }
        .montage-flow-repetition {
            position: absolute;
            top: 0;
            left: 0;
            bottom: 0;
            right: 0;
            -webkit-transform-style: preserve-3d;
            -webkit-transform: translateZ(0);
        }
        .montage-flow-repetition > * {
            position: absolute !important;
        }
    </style>
</head>
<body>
    <div data-montage-id="montage-flow" class="montage-flow">
        <div data-montage-id="montage-flow-repetition" class="montage-flow-repetition"></div>
    </div>
</body>
</html><|MERGE_RESOLUTION|>--- conflicted
+++ resolved
@@ -9,14 +9,8 @@
     <title></title>
     <script type="text/montage-serialization">
         {
-<<<<<<< HEAD
             "repetition": {
-                "module": "montage/ui/repetition.reel",
-                "name": "Repetition",
-=======
-            "repetition1": {
                 "prototype": "montage/ui/repetition.reel",
->>>>>>> cd521f2e
                 "properties": {
                     "element": {
                         "#": "montage-flow-repetition"
@@ -24,18 +18,13 @@
                 }
             },
             "translateComposer": {
-                "module": "montage/ui/composer/translate-composer",
-                "name": "TranslateComposer",
+                "prototype": "montage/ui/composer/translate-composer",
                 "properties": {
                     "component": {"@": "owner"},
                     "maxTranslateX": 250000
                 },
                 "bindings": {
-                    "element": {
-                        "boundObject": {"@": "owner"},
-                        "boundObjectPropertyPath": "_element",
-                        "oneway": true
-                    }
+                    "element": {"<-": "@owner._element"}
                 }
             },
             "owner": {
@@ -52,11 +41,7 @@
                     }
                 },
                 "bindings": {
-                    "translateX": {
-                        "boundObject": {"@": "translateComposer"},
-                        "boundObjectPropertyPath": "translateX",
-                        "oneway": true
-                    }
+                    "translateX": {"<-": "@translateComposer.translateX"}
                 }
             }
         }
