/* <copyright>
 This file contains proprietary software owned by Motorola Mobility, Inc.<br/>
 No rights, expressed or implied, whatsoever to this software are provided by Motorola Mobility, Inc. hereunder.<br/>
 (c) Copyright 2011 Motorola Mobility, Inc.  All Rights Reserved.
 </copyright> */

var Montage = require("montage").Montage,
    Component = require("ui/component").Component,
    FlowBezierSpline = require("ui/flow-bezier-spline").FlowBezierSpline;

var Flow = exports.Flow = Montage.create(Component, {

    _splinePaths: {
        enumerable: false,
        value: null
    },

    splinePaths: {
        enumerable: false,
        get: function () {
            if (!this._splinePaths) {
                this._splinePaths = [];
            }
            return this._splinePaths;
        },
        set: function (value) {
            this._splinePaths = value;
        }
    },

    appendPath: {
        value: function (path) {
            var splinePath = Object.create(FlowBezierSpline).init(),
                pathKnots = path.knots,
                length = path.knots.length,
                knots = [],
                nextHandlers = [],
                previousHandlers = [],
                densities = [],
                i, j;

            splinePath.parameters = {};
            for (i in path.units) {
                splinePath.parameters[i] = {
                    data: [],
                    units: path.units[i]
                };
            }
            for (i = 0; i < length; i++) {
                knots[i] = pathKnots[i].knotPosition;
                previousHandlers[i] = pathKnots[i].previousHandlerPosition;
                nextHandlers[i] = pathKnots[i].nextHandlerPosition;
                densities[i] = pathKnots[i].previousDensity; // TODO: implement previous/next density
                for (j in path.units) {
                    splinePath.parameters[j].data.push(pathKnots[i][j]);
                }
            }
            splinePath.knots = knots;
            splinePath.previousHandlers = previousHandlers;
            splinePath.nextHandlers = nextHandlers;
            splinePath.densities = densities;
            splinePath._computeDensitySummation();
            this.splinePaths.push(splinePath);
            if (!path.hasOwnProperty("headOffset")) {
                path.headOffset = 0;
            }
            if (!path.hasOwnProperty("tailOffset")) {
                path.tailOffset = 0;
            }
            this._paths.push(path);
            this._updateLength();
        }
    },

    _paths: {
        enumerable: false,
        value: null
    },

    paths: { // TODO: listen for changes?
        get: function () {
            return this._paths;
        },
        set: function (value) {
            var length = value.length,
                i;

            if (length) {

                if (!this._paths) {
                    this._paths = [];
                } else {
                    this._paths.wipe();
                    this._splinePaths.wipe();
                }

                for (i = 0; i < length; i++) {
                    this.appendPath(value[i]);
                }
            }
        }
    },

    _cameraPosition: {
        enumerable: false,
        value: [0, 0, 800]
    },

    _cameraTargetPoint: {
        enumerable: false,
        value: [0, 0, 0]
    },

    _cameraFov: {
        enumerable: false,
        value: 50
    },

    // TODO: Implement camera roll

    _cameraRoll: {
        enumerable: false,
        value: 0
    },

    cameraPosition: {
        get: function () {
            return this._cameraPosition;
        },
        set: function (value) {
            this._cameraPosition = value;
            this._isCameraUpdated = true;
            this.needsDraw = true;
        }
    },

    cameraTargetPoint: {
        get: function () {
            return this._cameraTargetPoint;
        },
        set: function (value) {
            this._cameraTargetPoint = value;
            this._isCameraUpdated = true;
            this.needsDraw = true;
        }
    },

    cameraFov: {
        get: function () {
            return this._cameraFov;
        },
        set: function (value) {
            this._cameraFov = value;
            this._isCameraUpdated = true;
            this.needsDraw = true;
        }
    },

    cameraRoll: {
        get: function () {
            return this._cameraRoll;
        },
        set: function (value) {
            this._cameraRoll = value;
            this._isCameraUpdated = true;
            this.needsDraw = true;
        }
    },

    _stride: {
        enumerable: false,
        value: 0
    },

    stride: {
        get: function () {
            return this._stride;
        },
        set: function (value) {
            this._stride = value;
            if (this._translateComposer) {
                this._translateComposer.translateStrideX = value * 300;
            }
        }
    },

    _scrollingTransitionDurationMiliseconds: {
        enumerable: false,
        value: 500
    },

    _scrollingTransitionDuration: {
        enumerable: false,
        value: "500ms"
    },

    scrollingTransitionDuration: { // TODO: think about using the Date Converter
        get: function () {
            return this._scrollingTransitionDuration;
        },
        set: function (duration) {
            var durationString = duration + "",
                length = durationString.length,
                value;

            if ((length >= 2) && (durationString[length - 1] === "s")) {
                if ((length >= 3) && (durationString[length - 2] === "m")) {
                    value = durationString.substr(0, length - 2) - 0;
                } else {
                    value = durationString.substr(0, length - 1) * 1000;
                }
            } else {
                value = durationString - 0;
                durationString += "ms";
            }
            if (!isNaN(value) && (this._scrollingTransitionDurationMiliseconds !== value)) {
                this._scrollingTransitionDurationMiliseconds = value;
                this._scrollingTransitionDuration = durationString;
            }
        }
    },

    _scrollingTransitionTimingFunctionBezier: {
        enumerable: false,
        value: [.25, .1, .25, 1]
    },

    _scrollingTransitionTimingFunction: {
        enumerable: false,
        value: "ease"
    },

    hasSelectedIndexScrolling: {
        enumerable: false,
        value: false
    },

    selectedIndexScrollingOffset: {
        enumerable: false,
        value: 0
    },

    _handleSelectedIndexesChange: {
        enumerable: false,
        value: function (event) {
            if (this.hasSelectedIndexScrolling && event.plus) {
                this.startScrollingIndexToOffset(event.plus[0], this.selectedIndexScrollingOffset);
            }
        }
    },

    _timingFunctions: {
        enumerable: false,
        value: {
            "ease": [.25, .1, .25, 1],
            "linear": [0, 0, 1, 1],
            "ease-in": [.42, 0, 1, 1],
            "ease-out": [0, 0, .58, 1],
            "ease-in-out": [.42, 0, .58, 1]
        }
    },

    scrollingTransitionTimingFunction: {
        get: function () {
            return this._scrollingTransitionTimingFunction;
        },
        set: function (timingFunction) {
            var string = timingFunction + "",
                bezier,
                i;

            if (this._timingFunctions.hasOwnProperty(string)) {
                this._scrollingTransitionTimingFunction = string;
                this._scrollingTransitionTimingFunctionBezier = this._timingFunctions[string];
            } else {
                if ((string.substr(0, 13) === "cubic-bezier(") && (string.substr(string.length - 1, 1) === ")")) {
                    bezier = string.substr(13, string.length - 14).split(",");

                    if (bezier.length === 4) {
                        for (i = 0; i < 4; i++) {
                            bezier[i] -= 0;
                            if (isNaN(bezier[i])) {
                                return;
                            }
                        }
                        if (bezier[0] < 0) {
                            bezier[0] = 0;
                        } else {
                            if (bezier[0] > 1) {
                                bezier[0] = 1;
                            }
                        }
                        if (bezier[2] < 0) {
                            bezier[2] = 0;
                        } else {
                            if (bezier[2] > 1) {
                                bezier[2] = 1;
                            }
                        }
                        // TODO: check it is not the same bezier
                        this._scrollingTransitionTimingFunction = "cubic-bezier(" + bezier + ")";
                        this._scrollingTransitionTimingFunctionBezier = bezier;
                    }
                }
            }
        }
    },

    _computeCssCubicBezierValue: {
        enumerable: false,
        value: function (x, bezier) {
            var t = .5,
                step = .25,
                t2,
                k,
                i;

            for (i = 0; i < 20; i++) { // TODO: optimize with Newton's method or similar
                t2 = t * t;
                k = 1 - t;
                if ((3 * (k * k * t * bezier[0] + k * t2 * bezier[2]) + t2 * t) > x) {
                    t -= step;
                } else {
                    t += step;
                }
                step *= .5;
            }
            t2 = t * t;
            k = 1 - t;
            return 3 * (k * k * t * bezier[1] + k * t2 * bezier[3]) + t2 * t;
        }
    },

    _isTransitioningScroll: {
        enumerable: false,
        value: false
    },

    stopScrolling: {
        value: function () {
            this._isTransitioningScroll = false;
            // TODO: Fire scrollingTransitionCancel event
        }
    },

    startScrollingIndexToOffset: { // TODO: Fire scrollingTransitionStart event
        value: function (index, offset) {
            this._scrollingOrigin = this.scroll;
            this._scrollingDestination = index - offset;
            if (this._scrollingDestination > this._length) {
                this._scrollingDestination = this._length;
            } else {
                if (this._scrollingDestination < 0) {
                    this._scrollingDestination = 0;
                }
            }
            this._isScrolling = true;
            this._scrollingStartTime = Date.now();
            this._isTransitioningScroll = true;
            this.needsDraw = true;
        }
    },

    _isCameraUpdated: {
        enumerable: false,
        value: true
    },

    _width: {
        enumerable: false,
        value: null
    },

    _height: {
        enumerable: false,
        value: null
    },

    _repetitionComponents: {
        enumerable: false,
        value: null
    },

    _elementsBoundingSphereRadius: {
        enumerable: false,
        value: 150
    },

    elementsBoundingSphereRadius: {
        get: function () {
            return this._elementsBoundingSphereRadius;
        },
        set: function (value) {
            if (this._elementsBoundingSphereRadius !== value) {
                this._elementsBoundingSphereRadius = value;
                this.needsDraw = true;
            }
        }
    },
    
    _halfPI: {
        enumerable: false,
        value: Math.PI*0.5
    },
    
    _doublePI: {
        enumerable: false,
        value: Math.PI*2
    },

    _computeFrustumNormals: {
        value: function(out) {
            var math = Math,
                angle = ((this.cameraFov * .5) * this._doublePI) / 360,
                y = math.sin(angle),
                z = math.cos(angle),
                x = (y * this._width) / this._height,
                vX = this.cameraTargetPoint[0] - this.cameraPosition[0],
                vY = this.cameraTargetPoint[1] - this.cameraPosition[1],
                vZ = this.cameraTargetPoint[2] - this.cameraPosition[2],
                yAngle = this._halfPI - math.atan2(vZ, vX),
                tmpZ = vX * math.sin(yAngle) + vZ * math.cos(yAngle),
                rX, rY, rZ,
                rX2, rY2, rZ2,
                xAngle = this._halfPI - math.atan2(tmpZ, vY),
                invLength,
                vectors = [[z, 0, x], [-z, 0, x], [0, z, y], [0, -z, y]],
                iVector,
                i;

            for (i = 0; i < 4; i++) {
                iVector = vectors[i];
                rX = iVector[0];
                rY = iVector[1] * math.cos(-xAngle) - iVector[2] * math.sin(-xAngle);
                rZ = iVector[1] * math.sin(-xAngle) + iVector[2] * math.cos(-xAngle);
                rX2 = rX * math.cos(-yAngle) - rZ * math.sin(-yAngle);
                rY2 = rY;
                rZ2 = rX * math.sin(-yAngle) + rZ * math.cos(-yAngle);
                invLength = 1 / math.sqrt(rX2 * rX2 + rY2 * rY2 + rZ2 * rZ2);
                out.push([rX2 * invLength, rY2 * invLength, rZ2 * invLength]);
            }
        }
    },

    _segmentsIntersection: {
        enumerable: false,
        value: function (segment1, segment2) {
            var n = 0,
                m = 0,
                start,
                end,
                result = [];

            while ((n < segment1.length) && (m < segment2.length)) {
                if (segment1[n][0] >= segment2[m][1]) {
                    m++;
                } else {
                    if (segment1[n][1] <= segment2[m][0]) {
                        n++;
                    } else {
                        if (segment1[n][0] >= segment2[m][0]) {
                            start = segment1[n][0];
                        } else {
                            start = segment2[m][0];
                        }
                        if (segment1[n][1] <= segment2[m][1]) {
                            end = segment1[n][1];
                        } else {
                            end = segment2[m][1];
                        }
                        result.push([start, end]);
                        if (segment1[n][1] < segment2[m][1]) {
                            n++;
                        } else {
                            if (segment1[n][1] > segment2[m][1]) {
                                m++;
                            } else {
                                n++;
                                m++;
                            }
                        }
                    }
                }
            }
            return result;
        }
    },

    _frustrumNormals: {
        enumerable: false,
        distinct: true,
        value: []
    },

    _computeVisibleRange: { // TODO: make it a loop, optimize
        enumerable: false,
        value: function (spline, out) {

            this._frustrumNormals.wipe();

            var splineLength = spline.knotsLength - 1,
            planeOrigin0 = this._cameraPosition[0],
            planeOrigin1 = this._cameraPosition[1],
            planeOrigin2 = this._cameraPosition[2],
                normals = this._frustrumNormals,
                mod,
                r=[], r2=[], r3 = [], tmp,
                i, j,
                elementsBoundingSphereRadius = this._elementsBoundingSphereRadius,
                splineKnots = spline._knots,
                splineNextHandlers = spline._nextHandlers,
                splinePreviousHandlers = spline._previousHandlers,
                reflectionMatrixBuffer = [];

            this._computeFrustumNormals(normals);

            for (i = 0; i < splineLength; i++) {
                mod = normals[0];
                r = spline.directedPlaneBezierIntersection(
                        planeOrigin0 - mod[0] * elementsBoundingSphereRadius,
                        planeOrigin1 - mod[1] * elementsBoundingSphereRadius,
                        planeOrigin2 - mod[2] * elementsBoundingSphereRadius,
                    normals[0],
                    splineKnots[i],
                    splineNextHandlers[i],
                    splinePreviousHandlers[i + 1],
                    splineKnots[i + 1],
                    reflectionMatrixBuffer,
                    r
                );
                if (r.length) {
                    mod = normals[1];
                    r2 = spline.directedPlaneBezierIntersection(
                            planeOrigin0 - mod[0] * elementsBoundingSphereRadius,
                            planeOrigin1 - mod[1] * elementsBoundingSphereRadius,
                            planeOrigin2 - mod[2] * elementsBoundingSphereRadius,
                        normals[1],
                        splineKnots[i],
                        splineNextHandlers[i],
                        splinePreviousHandlers[i + 1],
                        splineKnots[i + 1],
                        reflectionMatrixBuffer,
                        r2
                    );
                    if (r2.length) {
                        tmp = this._segmentsIntersection(r, r2);
                        if (tmp.length) {
                            mod = normals[2];
                            r = spline.directedPlaneBezierIntersection(
                                    planeOrigin0 - mod[0] * elementsBoundingSphereRadius,
                                    planeOrigin1 - mod[1] * elementsBoundingSphereRadius,
                                    planeOrigin2 - mod[2] * elementsBoundingSphereRadius,
                                normals[2],
                                splineKnots[i],
                                splineNextHandlers[i],
                                splinePreviousHandlers[i + 1],
                                splineKnots[i + 1],
                                reflectionMatrixBuffer,
                                r
                            );
                            tmp = this._segmentsIntersection(r, tmp);
                            if (tmp.length) {
                                mod = normals[3];
                                r = spline.directedPlaneBezierIntersection(
                                        planeOrigin0 - mod[0] * elementsBoundingSphereRadius,
                                        planeOrigin1 - mod[1] * elementsBoundingSphereRadius,
                                        planeOrigin2 - mod[2] * elementsBoundingSphereRadius,
                                    normals[3],
                                    splineKnots[i],
                                    splineNextHandlers[i],
                                    splinePreviousHandlers[i + 1],
                                    splineKnots[i + 1],
                                    reflectionMatrixBuffer,
                                    r
                                );
                                tmp = this._segmentsIntersection(r, tmp);
                                for (j = 0; j < tmp.length; j++) {
                                    r3.push([i, tmp[j][0], tmp[j][1]]);
                                }
                            }
                        }
                    }
                }
            }
            var densities = spline._densities, d1, d2, dS, p1, p2, t1, t2;
            for (i = 0; i < r3.length; i++) {
                d1 = densities[r3[i][0]];
                d2 = densities[r3[i][0] + 1];
                dS = r3[i][0] ? spline._densitySummation[r3[i][0]-1] : 0;
                p1 = r3[i][1];
                p2 = r3[i][2];
                t1 = (d2 - d1) * p1 * p1 * .5 + p1 * d1 + dS;
                t2 = (d2 - d1) * p2 * p2 * .5 + p2 * d1 + dS;
                out.push([t1, t2]);
            }
        }
    },

    prepareForDraw: {
        enumerable: false,
        value: function () {
            var self = this;

            this._repetitionComponents = this._repetition._childComponents;
            window.addEventListener("resize", function () {
                self._isCameraUpdated = true;
                self.needsDraw = true;
            }, false);
            this._translateComposer.translateStrideX = this._stride * 300;
        }
    },

/*    _updateIndexMap: {
        enumerable: false,
        value: function (currentIndexMap, newIndexes) {
            var indexMap = currentIndexMap.slice(0, newIndexes.length),
                newIndexesHash = {},
                emptySpaces = [],
                j,
                i;

            for (i = 0; i < newIndexes.length; i++) {
                newIndexesHash[newIndexes[i]] = i;
            }
            for (i = 0; i < indexMap.length; i++) {
                if (newIndexesHash.hasOwnProperty(indexMap[i])) {
                    newIndexes[newIndexesHash[indexMap[i]]] = null;
                } else {
                    emptySpaces.push(i);
                }
            }
            for (i = j = 0; j < emptySpaces.length; i++) {
                if (newIndexes[i] !== null) {
                    indexMap[emptySpaces[j]] = newIndexes[i];
                    j++;
                }
            }
            for (j = indexMap.length; i < newIndexes.length; i++) {
                if (newIndexes[i] !== null) {
                    indexMap[j] = newIndexes[i];
                    j++;
                }
            }
            return indexMap;
        }
    },*/

    _updateIndexMap2: {
        enumerable: false,
        value: function (newIndexes, newIndexesHash) {
            var currentIndexMap = this._repetition.indexMap,
                emptySpaces = [],
                j,
                i,
                currentIndexCount = currentIndexMap && !isNaN(currentIndexMap.length) ? currentIndexMap.length : 0;

            for (i = 0; i < currentIndexCount; i++) {
                //The likelyhood that newIndexesHash had a number-turned-to-string property that wasn't his own is pretty slim as it's provided internally.
                //if (newIndexesHash.hasOwnProperty(currentIndexMap[i])) {
                if (typeof newIndexesHash[currentIndexMap[i]] === "number") {
                    newIndexes[newIndexesHash[currentIndexMap[i]]] = null;
                } else {
                    emptySpaces.push(i);
                }
            }
            for (i = j = 0; (j < emptySpaces.length) && (i < newIndexes.length); i++) {
                if (newIndexes[i] !== null) {
                    this._repetition.mapIndexToIndex(emptySpaces[j], newIndexes[i], false);
                    j++;
                }
            }
            for (j = currentIndexCount; i < newIndexes.length; i++) {
                if (newIndexes[i] !== null) {
                    this._repetition.mapIndexToIndex(j,newIndexes[i], false);
                    j++;
                }
            }
            this._repetition.refreshIndexMap();
        }
    },

    _tmpIndexMap: {
        enumerable: false,
        distinct: true,
        value: []
    },

    _intersections: {
        enumerable: false,
        distinct: true,
        value: []
    },

    willDraw: {
        enumerable: false,
        value: function () {
            var intersections = this._intersections,
                index,
                i,
                j,
                k,
                offset,
                startIndex,
                endIndex,
                mod,
                div,
                iterations,
                newIndexMap,
                time,
                interpolant,
                newIndexesHash = {},
                math = Math,
                paths = this._paths,
                pathsLength = paths.length,
                splinePaths = this.splinePaths;

            newIndexMap = this._tmpIndexMap.wipe();
            if (this._isTransitioningScroll) {
                time = (Date.now() - this._scrollingStartTime) / this._scrollingTransitionDurationMiliseconds; // TODO: division by zero
                interpolant = this._computeCssCubicBezierValue(time, this._scrollingTransitionTimingFunctionBezier);
                if (time < 1) {
                    this.scroll = this._scrollingOrigin + (this._scrollingDestination - this._scrollingOrigin) * interpolant;
                } else {
                    this.scroll = this._scrollingDestination;
                    this._isTransitioningScroll = false;
                }
            }
            this._width = this._element.offsetWidth;
            this._height = this._element.offsetHeight;
            if (splinePaths.length) {
                mod = this._numberOfIterations % pathsLength;
                div = (this._numberOfIterations - mod) / pathsLength;
                for (k = 0; k < pathsLength; k++) {
                    iterations = div + ((k < mod) ? 1 : 0);
                    intersections.wipe();
                    this._computeVisibleRange(splinePaths[k], intersections);
                    splinePaths[k]._computeDensitySummation();
                    offset =  this._scroll - paths[k].headOffset;
                    for (i = 0; i < intersections.length; i++) {
                        startIndex = math.ceil(intersections[i][0] + offset);
                        endIndex = math.ceil(intersections[i][1] + offset);
                        if (startIndex < 0) {
                            startIndex = 0;
                        }
                        if (endIndex > iterations) {
                            endIndex = iterations;
                        }
                        for (j = startIndex; j < endIndex; j++) {
                            index = j * pathsLength + k;
                            if (typeof newIndexesHash[index] === "undefined") {
                                newIndexesHash[index] = newIndexMap.length;
                                newIndexMap.push(index);
                            }
                        }
                    }
                }
                this._updateIndexMap2(newIndexMap, newIndexesHash);
            }
        }
    },

    _cachedPos: {
        enumerable: false,
        distinct: true,
        value: []
    },
    
    _cachedPosParameter: {
        enumerable: false,
        distinct: true,
        value: {}
    },
    
    _cachedDrawOffset: {
        enumerable: false,
        distinct: true,
        value: {}
    },
    

    _cachedSlide: {
        enumerable: false,
        distinct: true,
        value: {}
    },

    draw: {
        enumerable: false,
        value: function () {
            var i,
                length = this._repetitionComponents.length,
                slide,
                style,
                j,
<<<<<<< HEAD
                iOffset,
                iElement,
=======
                iOffset = this._cachedDrawOffset,
                iStyle,
>>>>>>> ee872840
                pathsLength = this._paths.length,
                pathIndex,
                pos,
                pos3,
                positionKeys,
                positionKeyCount,
                jPositionKey,
                indexMap = this._repetition.indexMap,
                iRepetitionComponentElement,
                math = Math,
                posParameter = this._cachedPosParameter;

            slide = this._cachedSlide.wipe();
            pos = this._cachedPos.wipe();
            if (this._isTransitioningScroll) {
                this.needsDraw = true;
            }
            if (this.isAnimating) { // move it to willDraw
                this._animationInterval();
            }
            if (this._isCameraUpdated) {
                var perspective = math.tan(((90 - this.cameraFov * .5) * this._doublePI) / 360) * this._height * .5,
                    vX = this.cameraTargetPoint[0] - this.cameraPosition[0],
                    vY = this.cameraTargetPoint[1] - this.cameraPosition[1],
                    vZ = this.cameraTargetPoint[2] - this.cameraPosition[2],
                    yAngle = math.atan2(-vX, -vZ),  // TODO: Review this
                    tmpZ,
                    xAngle;

                tmpZ = vX * -math.sin(-yAngle) + vZ * math.cos(-yAngle);
                xAngle = math.atan2(-vY, -tmpZ);
                this._element.style.webkitPerspective = perspective + "px";
                this._repetition._element.style.webkitTransform =
                    "translate3d(" + 0 + "px," + 0 + "px," + perspective + "px)rotateX(" + xAngle + "rad)rotateY(" + (-yAngle) + "rad)" +
                    "translate3d(" + (-this.cameraPosition[0]) + "px," + (-this.cameraPosition[1]) + "px," + (-this.cameraPosition[2]) + "px)";
                this._isCameraUpdated = false;
            }
            if (this.splinePaths.length) {
                for (i = 0; i < length; i++) {
                    pathIndex = indexMap[i] % pathsLength;
                    iOffset = this.offset(math.floor(indexMap[i] / pathsLength),iOffset);
                    slide.index = indexMap[i];
                    slide.time = iOffset.time + this._paths[pathIndex].headOffset;
                    slide.speed = iOffset.speed;
<<<<<<< HEAD
                    pos = this._splinePaths[pathIndex].getPositionAtTime(slide.time, pos);
                    iElement = this._repetitionComponents[i].element.parentNode;
                    if ((pos.length > 0) && (slide.index < this._numberOfIterations)) {
                        pos3 = pos[3];
                        style =
                            "-webkit-transform:translate3d(" + pos[0].toFixed(5) + "px," + pos[1].toFixed(5) + "px," + pos[2].toFixed(5) + "px)" +
                            ((typeof pos3.rotateZ !== "undefined") ? "rotateZ(" + pos3.rotateZ + ")" : "") +
                            ((typeof pos3.rotateY !== "undefined") ? "rotateY(" + pos3.rotateY + ")" : "") +
                            ((typeof pos3.rotateX !== "undefined") ? "rotateX(" + pos3.rotateX + ")" : "") + ";";

=======
                    pos = this._splinePaths[pathIndex].getPositionAtTime(slide.time, pos,posParameter);
                    iRepetitionComponentElement = this._repetitionComponents[i].element;
                    if ((pos.length > 0) && (slide.index < this._numberOfIterations)) {
                        iStyle = iRepetitionComponentElement.parentNode.style;
                        if (iStyle.opacity == 0) {
                            iStyle.opacity = 1;
                        }
                        pos3 = pos[3];
                        transform = "translate3d(" + pos[0] + "px," + pos[1] + "px," + pos[2] + "px) ";
                        transform += (typeof pos3.rotateZ !== "undefined") ? "rotateZ(" + pos3.rotateZ + ") " : "";
                        transform += (typeof pos3.rotateY !== "undefined") ? "rotateY(" + pos3.rotateY + ") " : "";
                        transform += (typeof pos3.rotateX !== "undefined") ? "rotateX(" + pos3.rotateX + ") " : "";
                        iStyle.webkitTransform = transform;
                        iStyle = iRepetitionComponentElement.style;
>>>>>>> ee872840
                        positionKeys = Object.keys(pos3);
                        positionKeyCount = positionKeys.length;
                        for (j = 0; j < positionKeyCount; j++) {
                            jPositionKey = positionKeys[j];
                            if (!(jPositionKey === "rotateX" || jPositionKey === "rotateY" || jPositionKey === "rotateZ")) {
                                style += jPositionKey + ":" + pos3[jPositionKey] + ";";
                            }
                        }
                        iElement.setAttribute("style", style);
                    } else {
<<<<<<< HEAD
                        iElement.setAttribute("style", "-webkit-transform:scale3d(0,0,0);opacity:0");
=======
                        iStyle = iRepetitionComponentElement.parentNode.style;
                        if (iStyle.opacity !== 0) {
                            iStyle.opacity = 0;
                            iStyle.webkitTransform = "scale3d(0, 0, 0)";
                        }
>>>>>>> ee872840
                    }
                }
            }
        }
    },

    _orphanedChildren: {
        enumerable: false,
        value: null
    },

    _selectedIndexesForRepetition: {
        enumerable: false,
        value: null
    },

    selectedIndexes: {
        get: function () {
            if (this._repetition) {
                return this._repetition.selectedIndexes;
            } else {
                return this._selectedIndexesForRepetition;
            }
        },
        set: function (value) {
            if (this._repetition) {
                this._repetition.selectedIndexes = value;
            } else {
                this._selectedIndexesForRepetition = value;
            }
        }
    },

    _activeIndexesForRepetition: {
        enumerable: false,
        value: null
    },

    activeIndexes: {
        get: function () {
            if (this._repetition) {
                return this._repetition.activeIndexes;
            } else {
                return this._activeIndexesForRepetition;
            }
        },
        set: function (value) {
            if (this._repetition) {
                this._repetition.activeIndexes = value;
            } else {
                this._activeIndexesForRepetition = value;
            }
        }
    },

    _updateLength: {
        enumerable: false,
        value: function () {
            if (this._paths) {
                var iPath,
                    pathsLength = this._paths.length,
                    iterations,
                    iLength,
                    maxLength = 0,
                    div, mod,
                    i;

                if (pathsLength > 0) {
                    mod = this._numberOfIterations % pathsLength; // TODO: review after implementing multiple paths
                    div = (this._numberOfIterations - mod) / pathsLength;
                    for (i = 0; i < pathsLength; i++) {
                        iPath = this._paths[i];
                        iterations = div + ((i < mod) ? 1 : 0);
                        iLength = iterations - iPath.tailOffset + iPath.headOffset - 1;
                        if (iLength > maxLength) {
                            maxLength = iLength;
                        }
                    }
                    this.length = maxLength;
                }
            }
        }
    },

    _numberOfIterations: {
        enumerable: false,
        value: 0
    },

    numberOfIterations: {
        enumerable: false,
        get: function () {
            return this._numberOfIterations;
        },
        set: function (value) {
            if (this._numberOfIterations !== value) {
                this._numberOfIterations = value;
                this._updateLength();
            }
        }
    },

    _objectsForRepetition: {
        enumerable: false,
        value: null
    },

    objects: {
        get: function() {
            if (this._repetition) {
                return this._repetition.objects;
            } else {
                return this._objectsForRepetition;
            }
        },
        set: function(value) {
            if (this._repetition) {
                this._repetition.objects = value;
                this.needsDraw = true;
            } else {
                this._objectsForRepetition = value;
            }
        }
    },

    _contentControllerForRepetition: {
        enumerable: false,
        value: null
    },

    contentController: {
        get: function() {
            if (this._repetition) {
                return this._repetition.contentController;
            } else {
                return this._contentControllerForRepetition;
            }
        },
        set: function(value) {
            if (this._repetition) {
                this._repetition.contentController = value;
            } else {
                this._contentControllerForRepetition = value;
            }
        }
    },

    _isSelectionEnabledForRepetition: {
        enumerable: false,
        value: null
    },

    isSelectionEnabled: {
        get: function() {
            if (this._repetition) {
                return this._repetition.isSelectionEnabled;
            } else {
                return this._isSelectionEnabledForRepetition;
            }
        },
        set: function(value) {
            if (this._repetition) {
                this._repetition.isSelectionEnabled = value;
            } else {
                this._isSelectionEnabledForRepetition = value;
            }
        }
    },

    propertyChangeBindingListener: {
        value: function(type, listener, useCapture, atSignIndex, bindingOrigin, bindingPropertyPath, bindingDescriptor) {
            if (bindingDescriptor.boundObjectPropertyPath.match(/objectAtCurrentIteration/)) {
                if (this._repetition) {
                    bindingDescriptor.boundObject = this._repetition;
                    return this._repetition.propertyChangeBindingListener.apply(this._repetition, arguments);
                } else {
                    return null;
                }
            } else {
                return Object.prototype.propertyChangeBindingListener.apply(this, arguments);
            }
        }
    },

    deserializedFromTemplate: {
        value: function() {
            this._orphanedChildren = this.childComponents;
            this.childComponents = null;
        }
    },

    templateDidLoad: {
        value: function() {
            var orphanedFragment,
                currentContentRange = this.element.ownerDocument.createRange(),
                wrapper,
                self = this;

            currentContentRange.selectNodeContents(this.element);
            orphanedFragment = currentContentRange.extractContents();
            wrapper = this._repetition.element.appendChild(document.createElement("div"));
            wrapper.appendChild(orphanedFragment);
            this._repetition.indexMapEnabled = true;
            this._repetition.childComponents = this._orphanedChildren;
            this._repetition.needsDraw = true;
            if (this._objectsForRepetition !== null) {
                this._repetition.objects = this._objectsForRepetition;
                this._objectsForRepetition = null;
            }
            if (this._contentControllerForRepetition !== null) {
                this._repetition.contentController = this._contentControllerForRepetition;
                this._contentControllerForRepetition = null;
            }
            if (this._isSelectionEnabledForRepetition !== null) {
                this._repetition.isSelectionEnabled = this._isSelectionEnabledForRepetition;
                this._isSelectionEnabledForRepetition = null;
            }
            if (this._selectedIndexesForRepetition !== null) {
                this._repetition.selectedIndexes = this._selectedIndexesForRepetition;
                this._selectedIndexesForRepetition = null;
            }
            if (this._activeIndexesForRepetition !== null) {
                this._repetition.activeIndexes = this._activeIndexesForRepetition;
                this._activeIndexesForRepetition = null;
            }
            
            this._repetition.addPropertyChangeListener("selectedIndexes", function (event) {
                self._handleSelectedIndexesChange.call(self, event);
            },false);
            Object.defineBinding(this, "numberOfIterations", {
                boundObject: this._repetition,
                boundObjectPropertyPath: "_objects.count()",
                oneway: "true"
            });
        }
    },

    // TODO: rename isAnimating and animationInterval to elasticAnimation

    isAnimating: {
        enumerable: false,
        value: false
    },

    _hasElasticScrolling: {
        enumerable: false,
        value: true
    },

    hasElasticScrolling: {
        get: function () {
            return this._hasElasticScrolling;
        },
        set: function (value) {
            this._hasElasticScrolling = (value === true) ? true : false;
        }
    },

    _elasticScrollingSpeed: {
        enumerable: false,
        value: 1
    },

    elasticScrollingSpeed: {
        get: function () {
            return this._elasticScrollingSpeed;
        },
        set: function (value) {
            this._elasticScrollingSpeed = value;
            if (!value) {
                this.hasElasticScrolling = false;
            }
        }
    },

    _selectedSlideIndex: { // TODO: rename it to elasticScrollingTargetIndex
        enumerable: false,
        value: null
    },

    selectedSlideIndex: {
        get: function () {
            return this._selectedSlideIndex;
        },
        set: function (value) {
            this._selectedSlideIndex=value;
            if (typeof this.animatingHash[this._selectedSlideIndex] !== "undefined") {
                var tmp = this.slide[this._selectedSlideIndex].x;

                this.scroll += this._selectedSlideIndex - tmp;
            }
        }
    },

    _animating: {
        enumerable: false,
        value: null
    },

    animating: {
        enumerable: false,
        get: function () {
            if (!this._animating) {
                this._animating = [];
            }
            return this._animating;
        }
    },

    _animatingHash: {
        enumerable: false,
        value: null
    },

    animatingHash: {
        enumerable: false,
        get: function () {
            if (!this._animatingHash) {
                this._animatingHash = {};
            }
            return this._animatingHash;
        }
    },

    _slide: {
        enumerable: false,
        value: null
    },

    slide: {
        enumerable: false,
        get: function () {
            if (!this._slide) {
                this._slide = {};
            }
            return this._slide;
        }
    },

    startAnimating: {
        enumerable: false,
        value: function (index, pos) {
            if (typeof this.animatingHash[index] === "undefined") {
                var length = this.animating.length;

                this.animating[length] = index;
                this.animatingHash[index] = length;
                this.slide[index] = {
                    speed: 0,
                    x: pos
                };
            } else {
                this.slide[index].x = pos;
            }
        }
    },

    stopAnimating: {
        enumerable: false,
        value: function (index) {
            if (typeof this.animatingHash[index] !== "undefined") {
                this.animating[this.animatingHash[index]] = this.animating[this.animating.length - 1];
                this.animatingHash[this.animating[this.animating.length - 1]] = this.animatingHash[index];
                this.animating.pop();
                delete this.animatingHash[index];
                delete this.slide[index];
            }
        }
    },

    _range: {
        value: 15
    },

    lastDrawTime: {
        value: null
    },

    _maxTranslateX: {
        enumerable: false,
        value: 0
    },

    maxTranslateX: {
        get: function () {
            return this._maxTranslateX;
        },
        set: function (value) {
            this._maxTranslateX = value;
        }
    },

    _length: {
        enumerable: false,
        value: 0
    },

    length: {
        get: function () {
            return this._length;
        },
        set: function (value) {
            if (value < 0) {
                this._length = 0;
            } else {
                this.maxTranslateX = value * 300;
                this._length = value;
            }
        }
    },

    _scroll: {
        enumerable: false,
        value: 0
    },

    _animationInterval: {
        enumerable: false,
        value: function () {
            var animatingLength = this.animating.length,
                n, j, i, _iterations = 8,
                time = Date.now(),
                interval1 = this.lastDrawTime ? (time - this.lastDrawTime) * 0.015 * this._elasticScrollingSpeed : 0,
                interval = interval1 / _iterations,
                x,
                epsilon = .5;

            for (n = 0; n < _iterations; n++) {
                for (j = 0; j < animatingLength; j++) {
                    i = this.animating[j];
                    if (i < this._selectedSlideIndex) {
                        if (typeof this.animatingHash[i + 1] === "undefined") {
                            x = i + 1;
                        } else {
                            x = this.slide[i + 1].x;
                        }
                        this.slide[i].speed = x - this.slide[i].x - 1;
                    } else {
                        if (typeof this.animatingHash[i - 1] === "undefined") {
                            x = i - 1;
                        } else {
                            x = this.slide[i - 1].x;
                        }
                        this.slide[i].speed = x - this.slide[i].x + 1;
                    }
                    this.slide[i].x += (this.slide[i].speed) * interval;
                }
            }
            j = 0;
            while (j < animatingLength) {
                i = this.animating[j];
                if (i < this._selectedSlideIndex) {
                    if (this.slide[i].x > i - epsilon) {
                        this.stopAnimating(i);
                        animatingLength--;
                    } else {
                        j++;
                    }
                } else {
                    if (this.slide[i].x < i + epsilon) {
                        this.stopAnimating(i);
                        animatingLength--;
                    } else {
                        j++;
                    }
                }
            }
            this.lastDrawTime = time;
            if (!animatingLength) {
                this.isAnimating = false;
            } else {
                this.needsDraw = true;
                if (!this.isAnimating) {
                    this.isAnimating = true;
                }
            }
        }
    },

    scroll: {
        get: function () {
            return this._scroll;
        },
        set: function (value) {
            /*if ((this._hasElasticScrolling)&&(this._selectedSlideIndex !== null)) {
                var i,
                    n,
                    min = this._selectedSlideIndex - this._range,
                    max = this._selectedSlideIndex + this._range + 1,
                    tmp,
                    j,
                    x;

                tmp = value - this._scroll;
                if (min < 0) {
                    min = 0;
                }

                if (!this.isAnimating) {
                    this.lastDrawTime = Date.now();
                }
                for (i = min; i < max; i++) {
                    if (i != this._selectedSlideIndex) {
                        if (typeof this.animatingHash[i] === "undefined") {
                            x = i;
                        } else {
                            x = this.slide[i].x;
                        }
                        x += tmp;
                        if (i < this._selectedSlideIndex) {
                            if (x < i) {
                                this.startAnimating(i, x);
                            }
                        } else {
                            if (x > i) {
                                this.startAnimating(i, x);
                            }
                        }
                    }
                }
                this.stopAnimating(this._selectedSlideIndex);
                if (!this.isAnimating) {
                    this._animationInterval();
                }
            }*/
            this._scroll = value;
            if (this._translateComposer) {
                this._translateComposer.translateX = value * 300; // TODO Remove magic/spartan numbers
            }
            this.needsDraw = true;
        }
    },

    offset: {
        enumerable: false,
        value: function (interationIndex,offset) {
            if (typeof this.animatingHash[interationIndex] === "undefined") {
                offset.time = interationIndex - this._scroll;
                offset.speed = 0;
            } else {
                offset.time = this.slide[interationIndex].x - this._scroll,
                offset.speed = this.slide[interationIndex].speed
            }
            return offset;
        }
    },

    _isInputEnabled: {
        enumerable: false,
        value: true
    },

    isInputEnabled: {
        get: function () {
            return this._isInputEnabled;
        },
        set: function (value) {
            if (value) {
                this._isInputEnabled = true;
                this.needsDraw = true;
            } else {
                this._isInputEnabled = false;
            }
        }
    },

    _translateX: {
        enumerable: false,
        value: 0
    },

    translateX: {
        get: function () {
            return this._translateX;
        },
        set: function (value) {
            if (this._isInputEnabled) {
                this._translateX = value;
                this.scroll = this._translateX / 300;
            }
        }
    }
});<|MERGE_RESOLUTION|>--- conflicted
+++ resolved
@@ -792,13 +792,8 @@
                 slide,
                 style,
                 j,
-<<<<<<< HEAD
-                iOffset,
+                iOffset = this._cachedDrawOffset,
                 iElement,
-=======
-                iOffset = this._cachedDrawOffset,
-                iStyle,
->>>>>>> ee872840
                 pathsLength = this._paths.length,
                 pathIndex,
                 pos,
@@ -843,8 +838,7 @@
                     slide.index = indexMap[i];
                     slide.time = iOffset.time + this._paths[pathIndex].headOffset;
                     slide.speed = iOffset.speed;
-<<<<<<< HEAD
-                    pos = this._splinePaths[pathIndex].getPositionAtTime(slide.time, pos);
+                    pos = this._splinePaths[pathIndex].getPositionAtTime(slide.time, pos, posParameter);
                     iElement = this._repetitionComponents[i].element.parentNode;
                     if ((pos.length > 0) && (slide.index < this._numberOfIterations)) {
                         pos3 = pos[3];
@@ -853,23 +847,6 @@
                             ((typeof pos3.rotateZ !== "undefined") ? "rotateZ(" + pos3.rotateZ + ")" : "") +
                             ((typeof pos3.rotateY !== "undefined") ? "rotateY(" + pos3.rotateY + ")" : "") +
                             ((typeof pos3.rotateX !== "undefined") ? "rotateX(" + pos3.rotateX + ")" : "") + ";";
-
-=======
-                    pos = this._splinePaths[pathIndex].getPositionAtTime(slide.time, pos,posParameter);
-                    iRepetitionComponentElement = this._repetitionComponents[i].element;
-                    if ((pos.length > 0) && (slide.index < this._numberOfIterations)) {
-                        iStyle = iRepetitionComponentElement.parentNode.style;
-                        if (iStyle.opacity == 0) {
-                            iStyle.opacity = 1;
-                        }
-                        pos3 = pos[3];
-                        transform = "translate3d(" + pos[0] + "px," + pos[1] + "px," + pos[2] + "px) ";
-                        transform += (typeof pos3.rotateZ !== "undefined") ? "rotateZ(" + pos3.rotateZ + ") " : "";
-                        transform += (typeof pos3.rotateY !== "undefined") ? "rotateY(" + pos3.rotateY + ") " : "";
-                        transform += (typeof pos3.rotateX !== "undefined") ? "rotateX(" + pos3.rotateX + ") " : "";
-                        iStyle.webkitTransform = transform;
-                        iStyle = iRepetitionComponentElement.style;
->>>>>>> ee872840
                         positionKeys = Object.keys(pos3);
                         positionKeyCount = positionKeys.length;
                         for (j = 0; j < positionKeyCount; j++) {
@@ -880,15 +857,7 @@
                         }
                         iElement.setAttribute("style", style);
                     } else {
-<<<<<<< HEAD
                         iElement.setAttribute("style", "-webkit-transform:scale3d(0,0,0);opacity:0");
-=======
-                        iStyle = iRepetitionComponentElement.parentNode.style;
-                        if (iStyle.opacity !== 0) {
-                            iStyle.opacity = 0;
-                            iStyle.webkitTransform = "scale3d(0, 0, 0)";
-                        }
->>>>>>> ee872840
                     }
                 }
             }
