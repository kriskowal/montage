--- conflicted
+++ resolved
@@ -215,7 +215,7 @@
             this._dispatchActionEvent();
         }
     },
-<<<<<<< HEAD
+
     handleKeyup: {
         value: function(event) {
             console.log(event.keyCode);
@@ -224,7 +224,9 @@
                 this.active = false;
                 this._dispatchActionEvent();
             }
-=======
+        }
+    },
+
     handleLongpress: {
         value: function(event) {
             // When we fire the "hold" event we don't want to fire the
@@ -234,7 +236,6 @@
             var holdEvent = document.createEvent("CustomEvent");
             holdEvent.initCustomEvent("hold", true, true, null);
             this.dispatchEvent(holdEvent);
->>>>>>> b21a57e4
         }
     },
 
