--- conflicted
+++ resolved
@@ -3,30 +3,14 @@
  No rights, expressed or implied, whatsoever to this software are provided by Motorola Mobility, Inc. hereunder.<br/>
  (c) Copyright 2011 Motorola Mobility, Inc.  All Rights Reserved.
  </copyright> */
-<<<<<<< HEAD
-=======
-/**
-	@module "montage/ui/bluemoon/button.reel"
-    @requires montage/core/core
-    @requires montage/ui/component
-*/
->>>>>>> d2c823de
 var Montage = require("montage").Montage,
     Component = require("ui/component").Component,
     NativeControl = require("ui/native-control").NativeControl;
 /**
-<<<<<<< HEAD
  * The Text input
  */
 var Button = exports.Button = Montage.create(NativeControl, {
-=======
- @class module:"montage/ui/bluemoon/button.reel".Button
- @classdesc Button component implementation. Turns any div element into a multi-state labeled button.
- @extends module:montage/ui/component.Component
- */
-exports.Button = Montage.create(Component,/** @lends module:"montage/ui/bluemoon/button.reel".Button# */ {
-
->>>>>>> d2c823de
+
 /**
   Description TODO
   @private
@@ -331,46 +315,11 @@
     Description TODO
     @private
     */
-<<<<<<< HEAD
     _isInputElement: {value: false},
 
     deserializedFromTemplate: {
         value: function() {
             var o = Object.getPrototypeOf(Button).deserializedFromTemplate.call(this);
-=======
-    updateState: {
-        value: function() {
-            var newState;
-
-            if (this._behavior !== "transient") {
-                switch (this._pressed) {
-                    case "false":
-                        newState = "true";
-                        break;
-                    case "true":
-                        newState = (this._behavior === "toggle") ? "false" : "mixed";
-                        break;
-                    case "mixed":
-                        newState = "false";
-                        break;
-                }
-                this.pressed = newState;
-            }
-            this.needsDraw = true;
-        }
-    },
-/**
-  Description TODO
-  @private
-*/
-    _isElementInput: {value: false},
-    prepareForDraw: {
-        value: function() {
-            
-            if(!this._element.tabIndex) {
-                this._element.tabIndex = 0;
-            }
->>>>>>> d2c823de
 
             this._element.classList.add("montage-button");
             this._element.setAttribute("aria-role", "button");
