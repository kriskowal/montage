--- conflicted
+++ resolved
@@ -136,19 +136,8 @@
         }
     },
 
-<<<<<<< HEAD
-    /**
-     * Handle press event from press composer.
-     * @private
-     */
-    handlePress: {
-        value: function(/* event */) {
-            this.active = false;
-
-=======
     check: {
         value: function() {
->>>>>>> 05c710dd
             if (!this.enabled || this.checked) {
                 return;
             }
@@ -159,10 +148,6 @@
     },
 
     /**
-<<<<<<< HEAD
-     * Called when all interaction is over.
-     * @private
-=======
      Handle press event from press composer
      */
     handlePress: {
@@ -175,7 +160,6 @@
     /**
      Called when all interaction is over.
      @private
->>>>>>> 05c710dd
      */
     handlePressCancel: {
         value: function(/* event */) {
@@ -197,5 +181,4 @@
             this.check();
         }
     }
-
-});
+});