--- conflicted
+++ resolved
@@ -3,7 +3,6 @@
  No rights, expressed or implied, whatsoever to this software are provided by Motorola Mobility, Inc. hereunder.<br/>
  (c) Copyright 2011 Motorola Mobility, Inc.  All Rights Reserved.
  </copyright> */
-<<<<<<< HEAD
 var Montage = require("montage").Montage,
     Component = require("ui/component").Component,
     CheckInput = require("ui/check-input").CheckInput;
@@ -24,452 +23,4 @@
     http://www.w3.org/TR/html5/common-input-element-attributes.html#dom-input-value-default-on
     */
     value: {value: 'on'}
-=======
-/**
-	@module "montage/ui/bluemoon/checkbox.reel"
-    @requires montage/core/core
-    @requires montage/ui/component
-*/
-var Montage = require("montage").Montage,
-    Component = require("ui/component").Component;
-/**
-    @class module:"montage/ui/bluemoon/checkbox.reel".Checkbox
-    @extends module:montage/ui/component.Component
-*/
-exports.Checkbox = Montage.create(Component,/** @lends "module:montage/ui/bluemoon/checkbox.reel".Checkbox# */ {
-    // Configuration
-    /**
-        The distance (squared) beyond which a touch will be considered.
-        @type {Number}
-        @default 256
-    */
-    touchMovementThreshold: {
-        enumerable: false,
-        value: 256
-    },
-    // Elements
-/**
-  Description TODO
-  @private
-*/
-    _nativeCheckbox: {
-        enumerable: false,
-        value: null
-    },
-/**
-  Description TODO
-  @private
-*/
-    _background: {
-        enumerable: false,
-        value: null
-    },
-/**
-  Description TODO
-  @private
-*/
-    _button: {
-        enumerable: false,
-        value: null
-    },
-/**
-  Description TODO
-  @private
-*/
-    _checkmark: {
-        enumerable: false,
-        value: null
-    },
-    // Event Handling APIs
-/**
-    Description TODO
-    @function
-    @param {Event Handler} event handleMousedown
-    */
-    handleMousedown: {
-        enumerable: false,
-        value: function (event) {
-            event.preventDefault();
-
-            if (!this._disabled) {
-                this._acknowledgeIntent("mouse");
-            }
-        }
-    },
-/**
-    Description TODO
-    @function
-    @param {Event Handler} event handleMouseup
-    */
-    handleMouseup: {
-        value: function(event) {
-            this._interpretInteraction(event);
-        }
-    },
-/**
-  Description TODO
-  @private
-*/
-    _touchX: {
-        enumerable: false,
-        value: null
-    },
-/**
-  Description TODO
-  @private
-*/
-    _touchY: {
-        enumerable: false,
-        value: null
-    },
-/**
-    Description TODO
-    @function
-    @param {Event Handler} event handleTouchstart
-    */
-    handleTouchstart: {
-        enumerable: false,
-        value: function (event) {
-
-            if (this._disabled || this._observedPointer !== null) {
-                return;
-            }
-
-            event.preventDefault();
-
-            this._acknowledgeIntent(event.targetTouches[0].identifier);
-            this._touchX = event.targetTouches[0].clientX;
-            this._touchY = event.targetTouches[0].clientY;
-        }
-    },
-/**
-    Description TODO
-    @function
-    @param {Event Handler} event handleTouchmove
-    */
-    handleTouchmove: {
-        enumerable: false,
-        value: function (event) {
-            var i = 0, length = event.touches.length, xDistance, yDistance;
-
-            while ((i < length) && (event.touches[i].identifier !== this._observedPointer)) {
-                i++;
-            }
-
-            if (i < length) {
-                xDistance = this._touchX - event.touches[i].clientX;
-                yDistance = this._touchY - event.touches[i].clientY;
-
-                var squaredDist = (xDistance * xDistance) + (yDistance * yDistance);
-
-                if (squaredDist > this.touchMovementThreshold) {
-                    event.preventDefault();
-
-                    this._releaseInterest();
-
-                    this.active = false;
-                    this.needsDraw = true;
-                }
-            }
-        }
-    },
-/**
-    Description TODO
-    @function
-    @param {Event Handler} event handleTouchend
-    */
-    handleTouchend: {
-        enumerable: false,
-        value: function (event) {
-            var i = 0,
-                changedTouchCount = event.changedTouches.length;
-
-            for (; i < changedTouchCount; i++) {
-                if (event.changedTouches[i].identifier === this._observedPointer) {
-                    this._interpretInteraction(event);
-                    return;
-                }
-            }
-        }
-    },
-/**
-    Description TODO
-    @function
-    @param {Event Handler} event handleTouchcancel
-    */
-    handleTouchcancel: {
-        value: function(event) {
-
-            var i = 0,
-                changedTouchCount = event.changedTouches.length;
-
-            for (; i < changedTouchCount; i++) {
-                if (event.changedTouches[i].identifier === this._observedPointer) {
-                    this._releaseInterest();
-
-                    this.active = false;
-                    this.needsDraw = true;
-
-                    return;
-                }
-            }
-
-        }
-    },
-
-    // Internal state management
-/**
-  Description TODO
-  @private
-*/
-    _active: {
-        enumerable: false,
-        value: false
-    },
-/**
-        Description TODO
-        @type {Function}
-        @default {Boolean} false
-    */
-    active: {
-        get: function() {
-            return this._active;
-        },
-        set: function(value) {
-            if (value === this._active) {
-                return;
-            }
-
-            this._active = value;
-            this.needsDraw = true;
-        }
-    },
-/**
-  Description TODO
-  @private
-*/
-    _disabled: {
-        enumerable: false,
-        value: false
-    },
-/**
-        Description TODO
-        @type {Function}
-        @default {Boolean} false
-    */
-    disabled: {
-        get: function() {
-            return this._disabled;
-        },
-        set: function(value) {
-            if (value === this._disabled) {
-                return;
-            }
-
-            this._disabled = value;
-            this.needsDraw = true;
-        }
-    },
-/**
-  Description TODO
-  @private
-*/
-    _checked: {
-        enumerable: false,
-        value: false
-    },
-/**
-        Description TODO
-        @type {Function}
-        @default {Boolean} false
-    */
-    checked: {
-        get: function () {
-            return this._checked;
-        },
-        set: function (value) {
-            if (value === this._checked) {
-                return;
-            }
-
-            this._checked = value;
-            this.needsDraw = true;
-        }
-    },
-/**
-  Description TODO
-  @private
-*/
-    _observedPointer: {
-        enumerable: true,
-        value: null
-    },
-/**
-    Description TODO
-    @function
-    @param {Pointer} pointer TODO
-    @param {Component} demandingComponent TODO
-    @returns {Boolean} true
-    */
-    surrenderPointer: {
-        value: function(pointer, demandingComponent) {
-
-            this._releaseInterest();
-
-            this.active = false;
-            return true;
-        }
-    },
-/**
-  Description TODO
-  @private
-*/
-    _acknowledgeIntent: {
-        value: function(pointer) {
-
-            if (!this.eventManager.claimPointer(pointer, this)) {
-                return;
-            }
-
-            this._observedPointer = pointer;
-
-
-            if (window.Touch) {
-                document.addEventListener("touchmove", this);
-                document.addEventListener("touchend", this);
-                document.addEventListener("touchcancel", this);
-            } else {
-                document.addEventListener("mouseup", this, false);
-            }
-
-            this.active = true;
-        },
-        enumerable: false
-    },
-/**
-  Description TODO
-  @private
-*/
-    _interpretInteraction: {
-        value: function(event) {
-
-            if (!this.active) {
-                return;
-            }
-
-            var target = event.target;
-            while (target !== this.element && target && target.parentNode) {
-                target = target.parentNode;
-            }
-
-            if (this.element === target) {
-                this.checked = !this.checked;
-            }
-
-            this._releaseInterest();
-
-            this.active = false;
-        },
-        enumerable: false
-    },
-/**
-  Description TODO
-  @private
-*/
-    _releaseInterest: {
-        value: function() {
-            if (window.Touch) {
-                document.removeEventListener("touchend", this);
-                document.removeEventListener("touchcancel", this);
-            } else {
-                document.removeEventListener("mouseup", this);
-            }
-
-            this.eventManager.forfeitPointer(this._observedPointer, this);
-            this._observedPointer = null;
-        }
-    },
-/**
-    Description TODO
-    @function
-    */
-    prepareForActivationEvents: {
-        enumerable: false,
-        value: function() {
-            if (window.Touch) {
-                this.element.addEventListener("touchstart", this, false);
-            } else {
-                this.element.addEventListener("mousedown", this, false);
-            }
-        }
-    },
-/**
-    Description TODO
-    @function
-    */
-    prepareForDraw: {
-        enumerable: false,
-        value: function () {
-            this.element.type = "checkbox";
-
-            var checkbox = document.createElement("span");
-            checkbox.className = this.element.className;
-            checkbox.classList.add("montage-checkbox");
-
-            this._background = document.createElement("span");
-            this._background.classList.add("background");
-
-            this._button = document.createElement("span");
-            this._button.classList.add("button");
-
-            this._checkmark = document.createElement("span");
-            this._checkmark.classList.add("checkmark");
-
-            this.element.parentNode.insertBefore(checkbox, this.element.nextSibling);
-
-            var checkboxFragment = document.createDocumentFragment();
-            checkboxFragment.appendChild(this._background);
-            checkboxFragment.appendChild(this._button);
-            checkboxFragment.appendChild(this._checkmark);
-            checkboxFragment.appendChild(this.element);
-
-            checkbox.appendChild(checkboxFragment);
-
-            // Make sure this.element refers to the logical parent element of this component
-            this._nativeCheckbox = this.element;
-            this.element = checkbox;
-        }
-    },
-/**
-    Description TODO
-    @function
-    */
-    draw: {
-        enumerable: false,
-        value: function() {
-            this._nativeCheckbox.disabled = this._disabled;
-
-            var element = this.element;
-
-            if (this.disabled) {
-                element.classList.add("disabled");
-            } else {
-                element.classList.remove("disabled");
-            }
-
-            if (this.active) {
-                element.classList.add("active");
-            } else {
-                element.classList.remove("active");
-            }
-
-            this._nativeCheckbox.checked = this.checked;
-            if (this.checked) {
-                element.classList.add("checked");
-            } else {
-                element.classList.remove("checked");
-            }
-        }
-    }
->>>>>>> d2c823de
 });