/* <copyright>
 This file contains proprietary software owned by Motorola Mobility, Inc.<br/>
 No rights, expressed or implied, whatsoever to this software are provided by Motorola Mobility, Inc. hereunder.<br/>
 (c) Copyright 2011 Motorola Mobility, Inc.  All Rights Reserved.
 </copyright> */
var Montage = require("montage").Montage,
    Component = require("ui/component").Component,
    TextInput = require("ui/text-input").TextInput,
    StandardInputAttributes = require("ui/text-input").StandardInputAttributes;
/**
 * The Number input
 */
var NumberInput = exports.NumberInput = Montage.create(TextInput, {
    
});

NumberInput.addProperties(StandardInputAttributes);

/*
NumberInput.addProperties({        
        autocomplete: null,
        disabled: {dataType: 'boolean'},
        max: null,
        maxlength: null,
        min: null,
        multiple: null,
        name: null,
        pattern: null,
        placeholder: null,
        readonly: {dataType: 'boolean'},
        required: {dataType: 'boolean'},
        size: null,
        step: null
<<<<<<< HEAD
});
=======
});
*/

// API - autocomplete, disabled, max, maxlength, min, multiple, list, name, pattern, placeholder, readonly, required, size, step
>>>>>>> 9562ca91
<|MERGE_RESOLUTION|>--- conflicted
+++ resolved
@@ -31,11 +31,7 @@
         required: {dataType: 'boolean'},
         size: null,
         step: null
-<<<<<<< HEAD
-});
-=======
 });
 */
 
-// API - autocomplete, disabled, max, maxlength, min, multiple, list, name, pattern, placeholder, readonly, required, size, step
->>>>>>> 9562ca91
+// API - autocomplete, disabled, max, maxlength, min, multiple, list, name, pattern, placeholder, readonly, required, size, step