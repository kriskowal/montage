/* <copyright>
 This file contains proprietary software owned by Motorola Mobility, Inc.<br/>
 No rights, expressed or implied, whatsoever to this software are provided by Motorola Mobility, Inc. hereunder.<br/>
 (c) Copyright 2011 Motorola Mobility, Inc.  All Rights Reserved.
 </copyright> */
/**
    @module "montage/ui/rich-text-editor/rich-text-editor.reel"
    @requires montage/core/core
<<<<<<< HEAD
    @requires montage/core/event/mutable-event
    @requires montage/core/event/event-manager
=======
    @requires "montage/ui/rich-text-editor.reel"
>>>>>>> 0da48606
*/
var Montage = require("montage").Montage,
    RichTextEditorBase = require("./rich-text-editor-base").RichTextEditorBase,
    Sanitizer = require("./rich-text-sanitizer").Sanitizer,
    MutableEvent = require("core/event/mutable-event").MutableEvent,
    defaultEventManager = require("core/event/event-manager").defaultEventManager;

/**
    The RichTextEditor component is a lightweight Montage component that provides basic HTML editing capability. It wraps the HTML5 <code>contentEditable</code> property and largely relies on the browser's support of <code><a href="http://www.quirksmode.org/dom/execCommand.html" target="_blank">execCommand</a></code>.
<<<<<<< HEAD
    @class module:"montage/ui/rich-text-edtior/rich-text-editor.reel".RichTextEditor
=======
    @class module:"montage/ui/rich-text-editor.reel".RichTextEditor
>>>>>>> 0da48606
    @extends module:montage/ui/component.Component
*/
exports.RichTextEditor = Montage.create(RichTextEditorBase,/** @lends module:"montage/ui/rich-text-editor/rich-text-editor.reel".RichTextEditor# */ {

/**
    Returns <code>true</code> if the edtior has focus, otherwise returns <code>false</code>.
    @type {boolean}
    @readonly
*/
    hasFocus: {
        enumerable: true,
        get: function() {
            return this._hasFocus;
        }
    },

/**
    Returns the editor's inner element, which is the element that is editable.
     @type {Element}
    @readonly
*/
    innerElement: {
        enumerable: true,
        get: function() {
            return this._innerElement;
        }
    },


    /**
      Sets the focus on the editor's element. The editor will also become the <code>activeElement</code>.
      @function
    */
    focus: {
        enumerable: true,
        value: function() {
            this._needsFocus = true;
            this.needsDraw = true;
        }
    },

    /**
      Returns <code>true</code> when the editor is the active element, otherwise return <code>false</code>. Normally the active element has also focus. However, in a multiple window environment it’s possible to be the active element without having focus. Typically, a toolbar item my steal the focus but not become the active element.

     @type {boolean}
    @readonly
    @type {string|Array<string>}
    */
    isActiveElement: {
        enumerable: true,
        get: function() {
            return this._isActiveElement;
        }
    },

    /**
     Returns <code>true</code> if the content is read only, otherwise returns <code>false</code>. When the editor is set to read only, the user is not able to modify the content. However it still possible to set the content programmatically with by setting the <code>value</code> or <code>textValue</code> properties.
     @type {boolean}
    */
    readOnly: {
        enumerable: true,
        get: function() {
            return this._readOnly;
        },
        set: function(value) {
            if (this._readOnly !== value) {
                this._readOnly = value;
                if (value) {
                    // Remove any overlay
                    this.hideOverlay();
                }
                this.needsDraw = true;
            }
        }
    },

    /**
      Gets or sets the editor's content as HTML. By default, the HTML content assigned to the editor's DOM element is used.
      The new value is passed through the editor's sanitizer before being assigned.
     @type {string}
    */
    value: {
        enumerable: true,
        serializable: true,
        get: function() {
            var contentNode = this._innerElement,
                content = "",
                overlayElement = null,
                overlayParent,
                overlayNextSibling;

            if (this._dirtyValue) {
                if (contentNode) {
                    // Temporary orphran the overlay slot while retrieving the content
                    overlayElement = contentNode.querySelector(".montage-editor-overlay");
                    if (overlayElement) {
                        overlayParent = overlayElement.parentNode;
                        overlayNextSibling = overlayElement.nextSibling;
                        overlayParent.removeChild(overlayElement);
                    }
                    content = contentNode.innerHTML;
                }

                if (content == "<br>") {
                    // when the contentEditable div is emptied, Chrome add a <br>, let's filter it out
                    content = "";
                }
                if (this._sanitizer === undefined) {
                    this._sanitizer = Sanitizer.create();
                }
                if (this._sanitizer) {
                    content = this._sanitizer.didGetValue(content, this._uniqueId);
                }

                // restore the overlay
                if (overlayElement) {
                    overlayParent.insertBefore(overlayElement, overlayNextSibling);
                }

                this._value = content;
                this._dirtyValue = false;
            }
            return this._value;
        },
        set: function(value) {
            if (this._value !== value || this._dirtyValue) {
                // Remove any overlay
                this.hideOverlay();

                if (this._sanitizer === undefined) {
                    this._sanitizer = Sanitizer.create();
                }
                if (this._sanitizer) {
                    value = this._sanitizer.willSetValue(value, this._uniqueId);
                }
                this._value = value;
                this._dirtyValue = false;
                this._dirtyTextValue = true;
                this._needsAssingValue = true;
                this.needsDraw = true;
            }
            this._needsOriginalContent = false;
        }
    },

/**
    Gets or sets the editor's content as plain text. By default, the text content assigned to the editor's DOM element is used.
    @type {string}
*/
    textValue: {
        enumerable: true,
        get: function() {
            var contentNode = this._innerElement,
                overlayElement = null,
                overlayParent,
                overlayNextSibling;

            if (this._dirtyTextValue) {
                if (contentNode) {
                    // Temporary orphran the overlay slot in order to retrieve the content
                    overlayElement = contentNode.querySelector(".montage-editor-overlay");
                    if (overlayElement) {
                        overlayParent = overlayElement.parentNode;
                        overlayNextSibling = overlayElement.nextSibling;
                        overlayParent.removeChild(overlayElement);
                    }

                    this._textValue = this._innerText(contentNode);

                     // restore the overlay
                    if (overlayElement) {
                        overlayParent.insertBefore(overlayElement, overlayNextSibling);
                    }
                } else {
                    this._textValue = "";
                }

                this._dirtyTextValue = false;
            }
            return this._textValue;
        },
        set: function (value) {
            if (this._textValue !== value || this._dirtyTextValue) {
                // Remove any overlay
                this.hideOverlay();

                this._textValue = value;
                this._dirtyTextValue = false;
                this._dirtyValue = true;
                this._needsAssingValue = true;
                this.needsDraw = true;
            }
            this._needsOriginalContent = false;
        }
    },

    /**
      Gets or sets the editor's delegate object that can define one or more delegate methods that a consumer can implement. For a list of delegate methods, see [Delegate methods]{@link  http://tetsubo.org/docs/montage/using-the-rich…itor-component#Delegate_methods}.
     @type {object}
    */
    delegate: {
        enumerable: true,
        value: null
    },

    /**
    The role of the sanitizer is to cleanup any data before its inserted, or extracted, from the editor. The default sanitizer removes any JavaScript, and scopes any CSS before injecting any data into the editor. However, JavaScript is not removed when the initial value is set using <code>editor.value</code>.
     @type {object}
    */
    sanitizer: {
        enumerable: false,
        get: function() {
            return  this._sanitizer;
        },
        set: function(value) {
            this._sanitizer = value;
        }
    },

    /**
      An array of overlay objects available to the editor. Overlays are UI components that are displayed on top of the editor based on the context.
     @type {array}
    */
    overlays: {
        enumerable: false,
        get: function() {
            return  this._overlays;
        },
        set: function(value) {
            this.hideOverlay();
            if (value instanceof Array) {
                this._overlays = value;
                this._callOverlays("initWithEditor", this, true);
            } else {
                this._overlays = null;
            }
        }
    },

    /**
      Returns the overlay currently being displayed.
     @type {object}
    */
    activeOverlay: {
        get: function() {
            return this._activeOverlay;
        }
    },

    /**
      Displays the specified overlay.
     @function
     @param {object} overlay The overlay to display.
    */
    showOverlay: {
        value: function(overlay) {
            var slot = this._overlaySlot,
                slotElem = slot ? slot.element : null;

            if (slotElem) {
                this._activeOverlay = overlay;
                this._innerElement.appendChild(slotElem.parentNode ? slotElem.parentNode.removeChild(slotElem) : slotElem);
                slot.attachToParentComponent();
                slot.content = overlay;
            }
        }
    },

    /**
      Hides the specified overlay.
     @function
     @param {}
    */
    hideOverlay: {
        value: function(a) {
            var slot = this._overlaySlot,
                slotElem = slot ? slot.element : null;

            if (slotElem) {
                if (slotElem.parentNode) {
                    slotElem.parentNode.removeChild(slotElem)
                }
                this._activeOverlay = null;
                slot.content = null;
            }
        }
    },


    // Edit Actions & Properties

    /**
      Returns <code>true</code> if the current text selection is bold. If the selected text contains some text in bold and some not, the return value depends on the browser’s implementation. When set to <code>true</code>, adds the bold attribute to the selected text; when set to <code>false</code>, removes the bold attribute from the selected text.
     @type {boolean}
     @example
    */
    bold: {
        enumerable: true,
        get: function() { return this._genericCommandGetter("bold", "bold"); },
        set: function(value) { this._genericCommandSetter("bold", "bold", value); }
    },

    /**
      Returns <code>true</code> if the current text selection is underlined. If the selected text contains some text in underline and some not, the return value depends on the browser’s implementation. When set to <code>true</code>, adds the underline attribute to the selected text; when set to <code>false</code>, removes the underline attribute from the selected text.
    @type boolean
    */
    underline: {
        enumerable: true,
        get: function() { return this._genericCommandGetter("underline", "underline"); },
        set: function(value) { this._genericCommandSetter("underline", "underline", value); }
    },

    /**
    Returns <code>true</code> if the current text selection is italicized. If the selected text contains some text in italics and some not, the return value depends on the browser’s implementation. When set to <code>true</code>, adds the italic attribute to the selected text; when set to <code>false</code>, removes the italic attribute from the selected text.
    @type boolean
    */
    italic: {
        enumerable: true,
        get: function() { return this._genericCommandGetter("italic", "italic"); },
        set: function(value) { this._genericCommandSetter("italic", "italic", value); }
    },

    /**
    Returns <code>true</code> if the current text selection has the strikethrough style applied. If the selected text contains some text with strikethrough and some not, the return value depends on the browser’s implementation. When set to <code>true</code>, adds the italic attribute to the selected text; when set to <code>false</code>, removes the italic attribute from the selected text.
    @type boolean
    */

    strikeThrough: {
        enumerable: false,
        get: function() { return this._genericCommandGetter("strikeThrough", "strikethrough"); },
        set: function(value) { this._genericCommandSetter("strikeThrough", "strikethrough", value); }
    },

    /**
    Gets and sets the baseline shift for the currently selected text. Valid values are "baseline", "subscript", or "superscript".
     @type {string}
     @default "baseline"
    */
    baselineShift: {
        enumerable: true,
        get: function() {
            this._baselineShift = this._baselineShiftGetState();
            return this._baselineShift;
        },
        set: function(value) {
            var state = this._baselineShiftGetState();

            if (state != value) {
                if (value == "baseline") {
                    if (state == "subscript") {
                        this.doAction("subscript");
                    } else if (state == "superscript") {
                        this.doAction("superscript");
                    }
                } else if (value == "subscript") {
                    this.doAction("subscript");
                } else if (value == "superscript") {
                    this.doAction("superscript");
                }
            }
        }
    },

    /**
    Indent the selected text. If the selected text is inside a list, calling this method moves the selection into a sub-list.
    @function
    */
    indent: {
        enumerable: true,
        value: function() { this.doAction("indent"); }
    },

    /**
    Indent the selected text. If the selected text is inside a list, calling this method moves the selection either out of the list, or into the parent list.
    @function
    */
    outdent: {
        enumerable: true,
        value: function() { this.doAction("outdent"); }
    },

    /**
      Gets and sets the list style for the selected text. Valid values are "none", "unordered", "ordered". This property can be used in combination with the [indent]{@link indent} and [outdent]{@link outdent} properties to create a list hierarchy.
     @type {Function}
    */
    listStyle: {
        enumerable: true,
        get: function() {
            this._liststyle = this._listStyleGetState();
            return this._liststyle;
        },
        set: function(value) {
            var state = this._listStyleGetState();

            if (state != value) {
                if (value == "none") {
                    this.doAction(state == "ordered" ? "insertorderedlist" : "insertunorderedlist");
                } else if (value == "ordered") {
                    this.doAction("insertorderedlist");
                } else if (value == "unordered") {
                    this.doAction("insertunorderedlist");
                }
            }
        }
    },

    /**
        Gets and sets the justification on the selected text. Valid values are "left", "center", "right", and "full". If the current selection is across multiple lines with different justifications, the value of this property depends of the browser’s implementation.
        @type {string}
    */
    justify: {
        enumerable: true,
        get: function() {
            this._justify = this._justifyGetState();
            return this._justify;
        },
        set: function(value) {
            var state = this._justifyGetState();
            if (state != value && ["left", "center", "right", "full"].indexOf(value) !== -1) {
                this.doAction("justify" + value);
            }
        }
    },

    /**
      Gets and sets the font name for the currently selected text as a CSS font-family. Can be set to any valid CSS font-family value, including multiple values. If the current selection is across multiple font-family elements, the specific return value depends of the browser’s implementation.
     @type {string}
    */
    fontName: {
        enumerable: true,
        get: function() {
            this._fontName = this._fontNameGetState();
            return this._fontName;
        },
        set: function(value) { this._genericCommandSetter("fontName", "fontname", value); }
    },

    /**
      Gets and sets the font size for the current text selection. Only HTML font size values 1 through 7 are supported. If the current selection is a mix of font size, the return value depends of the browser’s implementation.
     @type {string}
    */
    fontSize: {
        enumerable: true,
        get: function() { return this._genericCommandGetter("fontSize", "fontsize"); },
        set: function(value) { this._genericCommandSetter("fontSize", "fontsize", value); }
    },

    /**
      Gets and sets the background color of the currently selected text. This property can be set to any valid CSS color value; however, the color is always returned as an RGB color. If the current selection spans across elements with different background colors, the return value depends on the browser’s implementation.
     @type {string}
    */
    backColor: {
        enumerable: true,
        get: function() { return this._genericCommandGetter("backColor", "backcolor"); },
        set: function(value) { this._genericCommandSetter("backColor", "backcolor", value === null ? "inherit" : value); }
    },

    /**
      Gets and sets the background color of the currently selected text. This property can be set to any valid CSS color value; however, the color is always returned as an RGB color. If the current selection spans across elements with different background colors, the return value depends on the browser’s implementation. To remove a background color, set it to <code>null</code>.
     @type {string}
    */
    foreColor: {
        enumerable: true,
        get: function() { return this._genericCommandGetter("foreColor", "forecolor"); },
        set: function(value) {  this._genericCommandSetter("foreColor", "forecolor", value === null ? "inherit" : value); }
    },

    /**
      Selects the all the content contained by the editor. Depending on the browser's implementation, some of the outer elements without direct text nodes won't be selected. Consequently, if the user presses the delete key after all the text is selected with this method, selecting all, some markup might still be there, you will have to Select all again to get rid of it.
      @function
    */
    selectAll: {
        enumerable: true,
        value: function() { this.doAction("selectall"); }
    },

    /**
      Selects the specified DOM element.
     @function
     @param {element} element The element to select.
    */
    selectElement: {
        enumerable: true,
        value: function(element) {
            var offset,
                range;

            offset = this._nodeOffset(element);
            if (offset !== -1) {
                range = document.createRange();
                range.setStart(element.parentNode, offset);
                range.setEnd(element.parentNode, offset + 1);
                this._selectedRange = range;
            }
        }
    },

    /**
    Description TODO
    @function
    */
    undoManager: {
        enumerable: true,
        get: function() { return this._undoManager },
        set: function(value) { this._undoManager = value }
    },

    /**
    Description TODO
    @function
    */
    undo: {
        enumerable: true,
        value: function() {
            if (this.undoManager) {
                this.undoManager.undo();
            } else {
                this._undo();
            }
        }
    },

    /**
    Description TODO
    @function
    */
    redo: {
        enumerable: true,
        value: function() {
            if (this.undoManager) {
                this.undoManager.redo();
            } else {
                this._redo();
            }
        }
    },

    /**
    Description TODO
    @function
    */
    execCommand: {
        enumerable: false,
        value: function(command, showUI, value, label) {
            var savedActiveElement = document.activeElement,
                editorElement = this._innerElement,
                retValue = false;

            if (!editorElement) {
                return false;
            }

            // Make sure we are the active element before calling execCommand
            if (editorElement != savedActiveElement) {
                editorElement.focus();
            }

            if (value === undefined) {
                value = false;
            }

            label = label || this._execCommandLabel[command] || "Typing";

            this._executingCommand = true;
            if (document.execCommand(command, showUI, value)) {
                this._executingCommand = false;
                if (["selectall"].indexOf(command) == -1) {
                    if (this.undoManager ) {
                        this._stopTyping();
                        this.undoManager.add(label, this._undo, this, label, this._innerElement);
                    }
                } else {
                    this.markDirty();
                }

                this.handleSelectionchange();
                retValue = true;
            } else {
                this._executingCommand = false;
            }

            // Reset the focus
            if (editorElement != savedActiveElement) {
                savedActiveElement.focus();
            }

            return retValue;
        }
    },

    /**
    Description TODO
    @private
    @function
    */
    markDirty: {
        enumerable: false,
        value: function() {
            var thisRef = this,
                prevValue;
                updateValues = function() {
                    clearTimeout(thisRef._forceUpdateValuesTimeout);
                    delete thisRef._forceUpdateValuesTimeout;
                    clearTimeout(thisRef._updateValuesTimeout);
                    delete thisRef._updateValuesTimeout;

                    if (defaultEventManager.registeredEventListenersForEventType_onTarget_("change@value", this)) {
                        prevValue = thisRef._value;
                        if (thisRef.value !== prevValue) {
                            thisRef.dispatchEvent(MutableEvent.changeEventForKeyAndValue("value" , prevValue).withPlusValue(thisRef.value));
                        }
                    }
                    if (defaultEventManager.registeredEventListenersForEventType_onTarget_("change@textValue", this)) {
                        prevValue = thisRef._textValue;
                        if (thisRef.textValue !== prevValue) {
                            thisRef.dispatchEvent(MutableEvent.changeEventForKeyAndValue("textValue" , prevValue).withPlusValue(thisRef.textValue));
                        }
                    }
                    thisRef._dispatchEditorEvent("editorChange");
                };

            if (!this._needsAssingValue) {
                // Clear the cached value
                this._dirtyValue = true;
                this._dirtyTextValue = true;
            }

            if (!this._forceUpdateValuesTimeout) {
                this._forceUpdateValuesTimeout = setTimeout(updateValues, 1000);
            }
            if (this._updateValuesTimeout) {
                clearTimeout(this._updateValuesTimeout);
            }
            this._updateValuesTimeout = setTimeout(updateValues, 100);
        }
    }

});<|MERGE_RESOLUTION|>--- conflicted
+++ resolved
@@ -6,12 +6,8 @@
 /**
     @module "montage/ui/rich-text-editor/rich-text-editor.reel"
     @requires montage/core/core
-<<<<<<< HEAD
     @requires montage/core/event/mutable-event
     @requires montage/core/event/event-manager
-=======
-    @requires "montage/ui/rich-text-editor.reel"
->>>>>>> 0da48606
 */
 var Montage = require("montage").Montage,
     RichTextEditorBase = require("./rich-text-editor-base").RichTextEditorBase,
@@ -21,11 +17,7 @@
 
 /**
     The RichTextEditor component is a lightweight Montage component that provides basic HTML editing capability. It wraps the HTML5 <code>contentEditable</code> property and largely relies on the browser's support of <code><a href="http://www.quirksmode.org/dom/execCommand.html" target="_blank">execCommand</a></code>.
-<<<<<<< HEAD
     @class module:"montage/ui/rich-text-edtior/rich-text-editor.reel".RichTextEditor
-=======
-    @class module:"montage/ui/rich-text-editor.reel".RichTextEditor
->>>>>>> 0da48606
     @extends module:montage/ui/component.Component
 */
 exports.RichTextEditor = Montage.create(RichTextEditorBase,/** @lends module:"montage/ui/rich-text-editor/rich-text-editor.reel".RichTextEditor# */ {
