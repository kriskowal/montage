/* <copyright>
Copyright (c) 2012, Motorola Mobility LLC.
All Rights Reserved.

Redistribution and use in source and binary forms, with or without
modification, are permitted provided that the following conditions are met:

* Redistributions of source code must retain the above copyright notice,
  this list of conditions and the following disclaimer.

* Redistributions in binary form must reproduce the above copyright notice,
  this list of conditions and the following disclaimer in the documentation
  and/or other materials provided with the distribution.

* Neither the name of Motorola Mobility LLC nor the names of its
  contributors may be used to endorse or promote products derived from this
  software without specific prior written permission.

THIS SOFTWARE IS PROVIDED BY THE COPYRIGHT HOLDERS AND CONTRIBUTORS "AS IS"
AND ANY EXPRESS OR IMPLIED WARRANTIES, INCLUDING, BUT NOT LIMITED TO, THE
IMPLIED WARRANTIES OF MERCHANTABILITY AND FITNESS FOR A PARTICULAR PURPOSE
ARE DISCLAIMED. IN NO EVENT SHALL THE COPYRIGHT HOLDER OR CONTRIBUTORS BE
LIABLE FOR ANY DIRECT, INDIRECT, INCIDENTAL, SPECIAL, EXEMPLARY, OR
CONSEQUENTIAL DAMAGES (INCLUDING, BUT NOT LIMITED TO, PROCUREMENT OF
SUBSTITUTE GOODS OR SERVICES; LOSS OF USE, DATA, OR PROFITS; OR BUSINESS
INTERRUPTION) HOWEVER CAUSED AND ON ANY THEORY OF LIABILITY, WHETHER IN
CONTRACT, STRICT LIABILITY, OR TORT (INCLUDING NEGLIGENCE OR OTHERWISE)
ARISING IN ANY WAY OUT OF THE USE OF THIS SOFTWARE, EVEN IF ADVISED OF THE
POSSIBILITY OF SUCH DAMAGE.
</copyright> */
/*global Element */
/**
	@module montage/ui/component
    @requires montage
    @requires montage/ui/template
    @requires montage/core/gate
    @requires montage/core/logger | component
    @requires montage/core/logger | drawing
    @requires montage/core/event/event-manager
 */
var Montage = require("montage").Montage,
    Bindings = require("core/bindings").Bindings,
    Template = require("ui/template").Template,
    Gate = require("core/gate").Gate,
    Promise = require("core/promise").Promise,
    logger = require("core/logger").logger("component"),
    drawLogger = require("core/logger").logger("drawing"),
    defaultEventManager = require("core/event/event-manager").defaultEventManager;

/**
    @requires montage/ui/component-description
 */
/**
 * @class module:montage/ui/component.Component
 * @classdesc Base class for all Montage components.
   @extends module:montage/core/core.Montage
 */
var Component = exports.Component = Montage.create(Montage,/** @lends module:montage/ui/component.Component# */ {

    didCreate: {
        value: function () {
            Montage.didCreate.call(this);
            this._isComponentExpanded = false;
            this._isTemplateLoaded = false;
            this._isTemplateInstantiated = false;
            this._isComponentTreeLoaded = false;
        }
    },

/**
        Description TODO
        @type {Property}
        @default null
    */
    delegate: {
        value: null
    },

    templateObjects: {
        serializable: false,
        value: null
    },

    parentProperty: {
        value: "parentComponent"
    },

    _ownerDocumentPart: {
        value: null
    },

    _templateDocumentPart: {
        value: null
    },

    /**
      Dispatch the actionEvent this component is configured to emit upon interaction
      @private
    */
    _dispatchActionEvent: {
        value: function() {
            this.dispatchEvent(this.createActionEvent());
        },
        enumerable: false
    },

    /**
        Create a custom event to dispatch upon interaction
        @type {Function}
        @returns and event to dispatch upon interaction
    */
    createActionEvent: {
        value: function() {
            var actionEvent = document.createEvent("CustomEvent");
            actionEvent.initCustomEvent("action", true, true, null);
            return actionEvent;
        }
    },

/**
    Description TODO
    @function
    @returns this._canDrawGate
    */
    canDrawGate: {
        get: function() {
            if (!this._canDrawGate) {
                this._canDrawGate = Gate.create().initWithDelegate(this);
                this._canDrawGate.setField("componentTreeLoaded", false);
            }
            return this._canDrawGate;
        },
        enumerable: false
    },
/**
  Description TODO
  @private
*/
    _blockDrawGate: {
        value: null
    },
/**
    Description TODO
    @function
    @returns this._blockDrawGate
    */
    blockDrawGate: {
        enumerable: false,
        get: function() {
            if (!this._blockDrawGate) {
                this._blockDrawGate = Gate.create().initWithDelegate(this);
                this._blockDrawGate.setField("element", false);
                this._blockDrawGate.setField("drawRequested", false);
            }
            return this._blockDrawGate;
        }
    },

   /**
  Description TODO
  @private
*/ _firstDraw: {
        enumerable: false,
        value: true
    },
/**
  Description TODO
  @private
*/
    _completedFirstDraw: {
        enumerable: false,
        value: false
    },
/**
  Description TODO
  @private
*/
    _element: {
        enumerable: false,
        value: null
    },
/**
        Description TODO
        @type {Function}
        @default null
    */
    element: {
        get: function() {
            return this._element;
        },
        set: function(value) {
            if (value == null) {
                console.warn("Tried to set element of ", this, " to ", value);
                return;
            }

            if (this.isDeserializing) {
                this.eventManager.registerEventHandlerForElement(this, value);

                // if this component has a template and has been already instantiated then assume the value is the template.
                if (this._isTemplateInstantiated) {
                    // this is important for component extension, we don't want to override template element
                    if (!this._templateElement) {
                        this._templateElement = value;
                    }
                } else {
                    this._element = value;
                    if (!this.blockDrawGate.value && this._element) {
                        this.blockDrawGate.setField("element", true);
                    }
                }
            } else if (!this._firstDraw) {
                // If a draw has happened then at some point the element has been set
                console.error("Cannot change element of ", this, " after it has been set");
                return;
            } else {
                this.eventManager.registerEventHandlerForElement(this, value);

                this._element = value;
                if (!this.blockDrawGate.value && this._element) {
                    this.blockDrawGate.setField("element", true);
                }
            }
        }
    },

    setElementWithParentComponent: {
        value: function(element, parent) {
            this._alternateParentComponent = parent;
            if (this.element != element) {
                this.element = element;
            }
        }
    },

    // access to the Application object
/**
    Description TODO
    @function
    @returns document.application
    */
    application: {
        enumerable: false,
        get: function() {
            return document.application;
        }
    },
/**
    Description TODO
    @function
    @returns defaultEventManager
    */
    eventManager: {
        enumerable: false,
        get: function() {
            return defaultEventManager;
        }
    },
/**
    Description TODO
    @function
    @returns rootComponent
    */
    rootComponent: {
        enumerable: false,
        get: function() {
            return rootComponent;
        }
    },
/**
    Description TODO
    @function
    @returns {Boolean} false
    */
    acceptsDirectFocus: {
        enumerable: false,
        value: function() {
            return false;
        }
    },
/**
    Description TODO
    @function
    @returns targetElementController
    */
    elementControllerFromEvent: {
        enumerable: false,
        value: function(event, targetElementController) {
            return targetElementController;
        }
    },

    _alternateParentComponent: {
        value: null
    },

/**
  Description TODO
  @private
*/
    _cachedParentComponent: {
        value: null
    },
        // TODO store the value and delete it after draw
/**
    The parent component is found by walking up the DOM tree from the node returned by the <i>element</i> property.<br>
    If we find a parentNode that has a controller then we return this controller.<br>
    Returns undefined if this is the rootComponent.
    @function
    @returns undefined or cachedParentComponent
    */
    parentComponent: {
        enumerable: false,
        get: function() {
            var cachedParentComponent = this._cachedParentComponent;
            if (cachedParentComponent == null) {
                return (this._cachedParentComponent = this.findParentComponent());
            } else {
                return cachedParentComponent;
            }
        }
    },

    findParentComponent: {
        value: function() {
            var anElement = this.element,
                aParentNode,
                eventManager = this.eventManager;
            if (anElement) {
                while ((aParentNode = anElement.parentNode) != null && eventManager.eventHandlerForElement(aParentNode) == null) {
                    anElement = aParentNode;
                }
                return aParentNode ? eventManager.eventHandlerForElement(aParentNode) : this._alternateParentComponent;
            }
        }
    },

    querySelectorComponent: {
        value: function(selector) {
            if (typeof selector !== "string") {
                throw "querySelectorComponent: Selector needs to be a string.";
            }

            // \s*(?:@([^>\s]+)) leftHandOperand [<label>]
            // \s*(>)?\s* operator [>] (if undefined it's a space)
            // @([^>\s]+) rightHandOperand [<label>]
            // (.*) rest
            var matches = selector.match(/^\s*(?:@([^>\s]+))?(?:\s*(>)?\s*@([^>\s]+)(.*))?$/);
            if (!matches) {
                throw "querySelectorComponent: Syntax error \"" + selector + "\"";
            }

            var childComponents = this.childComponents,
                leftHandOperand = matches[1],
                operator = matches[2] || " ",
                rightHandOperand = matches[3],
                rest = matches[4],
                found;

            if (leftHandOperand) {
                rest = rightHandOperand ? "@"+rightHandOperand + rest : "";

                for (var i = 0, childComponent; (childComponent = childComponents[i]); i++) {
                    if (leftHandOperand === Montage.getInfoForObject(childComponent).label) {
                        if (rest) {
                            return childComponent.querySelectorComponent(rest);
                        } else {
                            return childComponent;
                        }
                    } else {
                        found = childComponent.querySelectorComponent(selector);
                        if (found) {
                            return found;
                        }
                    }
                }
            } else {
                for (var i = 0, childComponent; (childComponent = childComponents[i]); i++) {
                    if (rightHandOperand === Montage.getInfoForObject(childComponent).label) {
                        if (rest) {
                            return childComponent.querySelectorComponent(rest);
                        } else {
                            return childComponent;
                        }
                    }
                }
            }

            return null;
        }
    },

    querySelectorAllComponent: {
        value: function(selector, owner) {
            if (typeof selector !== "string") {
                throw "querySelectorComponent: Selector needs to be a string.";
            }

            // (@([^>\s]+)? leftHandOperand [<label>]
            // \s*(>)?\s* operator [>] (if undefined it's a space)
            // @([^>\s]+) rightHandOperand [<label>]
            // (.*) rest
            var matches = selector.match(/^\s*(?:@([^>\s]+))?(?:\s*(>)?\s*@([^>\s]+)(.*))?$/);
            if (!matches) {
                throw "querySelectorComponent: Syntax error \"" + selector + "\"";
            }

            var childComponents = this.childComponents,
                leftHandOperand = matches[1],
                operator = matches[2] || " ",
                rightHandOperand = matches[3],
                rest = matches[4],
                found = [];

            if (leftHandOperand) {
                rest = rightHandOperand ? "@"+rightHandOperand + rest : "";
                for (var i = 0, childComponent; (childComponent = childComponents[i]); i++) {
                    if (leftHandOperand === Montage.getInfoForObject(childComponent).label && (!owner || owner === childComponent.ownerComponent)) {
                        if (rest) {
                            found = found.concat(childComponent.querySelectorAllComponent(rest));
                        } else {
                            found.push(childComponent);
                        }
                    } else {
                        found = found.concat(childComponent.querySelectorAllComponent(selector, owner));
                    }
                }
            } else {
                for (var i = 0, childComponent; (childComponent = childComponents[i]); i++) {
                    if (rightHandOperand === Montage.getInfoForObject(childComponent).label && (!owner || owner === childComponent.ownerComponent)) {
                        if (rest) {
                            found = found.concat(childComponent.querySelectorAllComponent(rest, owner));
                        } else {
                            found.push(childComponent);
                        }
                    }
                }
            }

            return found;
        }
    },

/**
        Description TODO
        @type {Property}
        @default null
    */
    template: {
        enumerable: false,
        value: null
    },

/**
        Specifies whether the component has an HTML template file associated with it.
        @type {Property}
        @default {Boolean} true
*/
    hasTemplate: {
        enumerable: false,
        value: true
    },

/**
        Description TODO
        @type {Property}
        @default null
*/
    _templateModuleId: {
        serializable: false,
        value: null
    },

    _template: {
        value: null
    },

    // Tree level necessary for ordering drawing re: parent-child
    _treeLevel: {
        value: 0
    },
/**
    Description TODO
    @function
    @param {Component} childComponent The childComponent
    */
    _addChildComponent: {
        value: function(childComponent) {
            if (this.childComponents.indexOf(childComponent) == -1) {
                this.childComponents.push(childComponent);
                childComponent._cachedParentComponent = this;
            }
        }
    },
/**
    Description TODO
    @function
    */
    attachToParentComponent: {
        value: function() {
            this._cachedParentComponent = null;

            var parentComponent = this.parentComponent,
                childComponents,
                childComponent;

            if (parentComponent) {
                childComponents = parentComponent.childComponents;
                for (var i = 0; (childComponent = childComponents[i]); i++) {
                    var newParentComponent = childComponent.findParentComponent();
                    if (newParentComponent === this) {
                        parentComponent.removeChildComponent(childComponent);
                        newParentComponent._addChildComponent(childComponent);
                    }
                }

                parentComponent._addChildComponent(this);
            }
        }
    },

    detachFromParentComponent: {
        value: function() {
            var parentComponent = this.parentComponent;

            if (parentComponent) {
                parentComponent.removeChildComponent(this);
            }
        }
    },
/**
    Description TODO
    @function
    @param {Component} childComponent The childComponent
    */
    removeChildComponent: {
        value: function(childComponent) {
            var childComponents = this.childComponents,
                element = childComponent._element,
                ix = childComponents.indexOf(childComponent);

            if (ix > -1) {
                childComponents.splice(ix, 1);
                childComponent._cachedParentComponent = null;
                childComponent._alternateParentComponent = null;
            }
        }
    },
/**
        Description TODO
        @type {Property}
        @default {Array} []
    */
    childComponents: {
        enumerable: false,
        distinct: true,
        value: []
    },
/**
        Description TODO
        @type {Property}
        @default null
    */
    ownerComponent: {
        enumerable: false,
        value: null
    },
/**
        Description TODO
        @type {Property}
        @default {}
    */
    components: {
        enumerable: false,
        value: {}
    },
/**
  Description TODO
  @private
*/
    _isComponentExpanded: {
        enumerable: false,
        value: null
    },

    _isTemplateLoaded: {
        enumerable: false,
        value: null
    },

    _isTemplateInstantiated: {
        enumerable: false,
        value: null
    },

    /**
     * Remove all bindings and starts buffering the needsDraw.
     * @function
     */
    cleanupDeletedComponentTree: {
        value: function(cancelBindings) {
            // Deleting bindings in all cases was causing the symptoms expressed in gh-603
            // Until we have a more granular way we shouldn't do this,
            // the cancelBindings parameter is a short term fix.
            if (cancelBindings) {
                Bindings.cancelBindings(this);
            }
            this.needsDraw = false;
            this.traverseComponentTree(function(component) {
                // See above comment
                if (cancelBindings) {
                    Bindings.cancelBindings(component);
                }
                component.needsDraw = false;
            });
        }
    },

    _newDomContent: {
        enumerable: false,
        value: null
    },

    domContent: {
        serializable: false,
        get: function() {
            if (this._element) {
                return Array.prototype.slice.call(this._element.childNodes, 0);
            } else {
                return null;
            }
        },
        set: function(value) {
            var components,
                componentsToAdd = [];

            this._newDomContent = value;
            this.needsDraw = true;

            if (this._newDomContent === null) {
                this._shouldClearDomContentOnNextDraw = true;
            }

            if (typeof this.contentWillChange === "function") {
                this.contentWillChange(value);
            }

            // cleanup current content
            components = this.childComponents;
            for (var i = 0, component; (component = components[i]); i++) {
                component.detachFromParentComponent();
                component.cleanupDeletedComponentTree();
            }

            if (value instanceof Element) {
                findAndDetachComponents(value);
            } else if (value) {
                for (var i = 0; i < value.length; i++) {
                    findAndDetachComponents(value[i]);
                }
            }

            // find the component fringe and detach them from the component tree
            function findAndDetachComponents(node) {
                var component = node.controller;

                if (component) {
                    component.detachFromParentComponent();
                    componentsToAdd.push(component);
                } else {
                    var childNodes = node.childNodes;
                    for (var i = 0, childNode; (childNode = childNodes[i]); i++) {
                        findAndDetachComponents(childNode);
                    }
                }
            }

            // not sure if I can rely on _cachedParentComponent to detach the nodes instead of doing one loop for dettach and another to attach...
            for (var i = 0, component; (component = componentsToAdd[i]); i++) {
                this._addChildComponent(component);
            }
        }
    },

    _shouldClearDomContentOnNextDraw: {
        value: false
    },

    // Some components, like the repetition, might use their initial set of
    // child components as a template to clone them and instantiate them as the
    // real/effective child components.
    //
    // When this happens the original child components are in a way pointless
    // to the application and should not be used.
    //
    // If other objects get a reference to these child components in the
    // template serialization the way to know that they are going to be
    // cloned is by checking if one of their parent components has
    // its clonesChildComponents set to true.
    clonesChildComponents: {
        writable: false,
        value: false
    },

    _innerTemplate: {value: null},
    innerTemplate: {
        serializable: false,
        get: function() {
            var innerTemplate = this._innerTemplate,
                ownerDocumentPart,
                ownerTemplate,
                elementId,
                deserializer,
                externalObjectLabels,
                externalObjects;

            if (!innerTemplate) {
                ownerDocumentPart = this._ownerDocumentPart;

                if (ownerDocumentPart) {
                    ownerTemplate = ownerDocumentPart.template;

                    elementId = this.element.getAttribute("data-montage-id");
                    innerTemplate = ownerTemplate.createTemplateFromElementContents(elementId);

                    deserializer = innerTemplate.getDeserializer();
                    externalObjectLabels = deserializer.getExternalObjectLabels();
                    ownerTemplateObjects = ownerDocumentPart.objects;
                    externalObjects = Object.create(null);

                    for (var i = 0, label; (label = externalObjectLabels[i]); i++) {
                        externalObjects[label] = ownerTemplateObjects[label];
                    }
                    innerTemplate.setInstances(externalObjects);

                    this._innerTemplate = innerTemplate;
                }
            }

            return innerTemplate;
        },
        set: function(value) {
            this._innerTemplate = value;
        }
    },

/**
    Description TODO
    @function
    */
    // this is a handler that gets called by the deserializer, called on each
    // object created, after didCreate, then deserializedFromSerialization if it exists
    deserializedFromSerialization: {
        value: function(label) {
            Montage.getInfoForObject(this).label = label;

            this.attachToParentComponent();
            if (! this.hasOwnProperty("identifier")) {
                this.identifier = label;
            }
        }
    },

    /**
    This method is called right before draw is called.<br>
    If <code>canDraw()</code> returns false, then the component is re-added to the parent's draw list and draw isn't called.
    @function
    @returns {Boolean} true or false
    */
    canDraw: {
        value: function() {
            return this._canDraw;
        }
    },
/**
  Description TODO
  @private
*/
    _canDraw: {
        get: function() {
            return (!this._canDrawGate || this._canDrawGate.value);
        },
        set: function(value) {
            rootComponent.componentCanDraw(this, value);
        },
        enumerable: false
    },
/**
  Description TODO
  @private
*/
    _prepareCanDraw: {
        enumerable: false,
        value: function _prepareCanDraw() {
            if (!this._isComponentTreeLoaded) {
                this.loadComponentTree();
            }
        }
    },
/**
  Description TODO
  @private
*/
    _isComponentTreeLoaded: {
        value: null
    },
/**
    Description TODO
    @function
    @param {Object} callback Callback object
    @returns itself
    */
    _loadComponentTreeDeferred: {value: null},
    loadComponentTree: {
        value: function loadComponentTree() {
            var self = this,
                canDrawGate = this.canDrawGate,
                deferred = this._loadComponentTreeDeferred;

            if (!deferred) {
                deferred = Promise.defer();
                this._loadComponentTreeDeferred = deferred;

                canDrawGate.setField("componentTreeLoaded", false);

                // only put it in the root component's draw list if the
                // component has requested to be draw, it's possible to load the
                // component tree without asking for a draw.
                // What about the hasTemplate check?
                if (this.needsDraw || this.hasTemplate) {
                    this._canDraw = false;
                }

                this.expandComponent().then(function() {
                    var promises = [],
                        childComponents = self.childComponents,
                        childComponent;

                    for (var i = 0; (childComponent = childComponents[i]); i++) {
                        promises.push(childComponent.loadComponentTree());
                    }

                    Promise.all(promises).then(function() {
                        self._isComponentTreeLoaded = true;
                        canDrawGate.setField("componentTreeLoaded", true);
                        deferred.resolve();
                    });
                });
            }

            return deferred.promise;
        }
    },
/**
    Description TODO
    @function
    @param {Property} visitor visitor
    @param {Object} callback callback object
    @returns itself
    */
    traverseComponentTree: {value: function traverseComponentTree(visitor, callback) {
        var self = this;

        function traverse() {
            var childComponents = self.childComponents;
            var childComponent;
            var childLeftCount;

            if (visitor) {
                // if the visitor returns false stop the traversal for this subtree
                if (visitor(self) === false) {
                    if (callback) {
                        callback();
                    }
                    return;
                }
            }

            if ((childLeftCount = childComponents.length) === 0) {
                if (callback) {
                    callback();
                }
                return;
            }

            for (var i = 0; (childComponent = childComponents[i]); i++) {
                childComponent.traverseComponentTree(visitor, function() {
                    if (--childLeftCount === 0 && callback) {
                        callback();
                    }
                });
            }
        }

        if (this._isComponentExpanded) {
            traverse();
        } else if (callback) {
            callback();
        }
    }},
/**
    Description TODO
    @function
    @param {Object} callback  TODO
    */
    _expandComponentDeferred: {value: null},
    expandComponent: {
        value: function expandComponent() {
            var self = this,
                deferred = this._expandComponentDeferred;

            if (!deferred) {
                deferred = Promise.defer();
                this._expandComponentDeferred = deferred;

                if (this.hasTemplate) {
                    this._instantiateTemplate().then(function() {
                        self._isComponentExpanded = true;
                        deferred.resolve();
                    });
                } else {
                    this._isComponentExpanded = true;
                    deferred.resolve();
                }
            }

            return deferred.promise;
        }
    },

    _templateObjectDescriptor: {
        value: {
            enumerable: true,
            configurable: true
        }
    },

    _setupTemplateObjects: {
        value: function(objects) {
            var descriptor = this._templateObjectDescriptor,
                templateObjects = Object.create(null);

            for (var label in objects) {
                object = objects[label];

                if (typeof object === "object" && object != null) {
                    if (object.parentComponent === this) {
                        templateObjects[label] = object;
                    } else {
                        descriptor.get = this._makeTemplateObjectGetter(this, label);
                        Object.defineProperty(templateObjects, label, descriptor);
                    }
                }
            }

            this.templateObjects = templateObjects;
        }
    },

    _makeTemplateObjectGetter: {
        value: function(label) {
            var owner = this,
                querySelectorLabel = "@"+label,
                isRepeated,
                components,
                component;

            return function templateObjectGetter() {
                if (isRepeated) {
                    return owner.querySelectorAllComponent(querySelectorLabel, owner);
                } else {
                    components = owner.querySelectorAllComponent(querySelectorLabel, owner);
                    // if there's only one maybe it's not repeated, let's go up
                    // the tree and found out.
                    if (components.length === 1) {
                        component = components[0];
                        while (component = component.parentComponent) {
                            if (component === owner) {
                                // we got to the owner without ever hitting a component
                                // that repeats its child components, we can
                                // safely recreate this property with a static value
                                Object.defineProperty(this, label, {
                                    value: components[0]
                                });
                                return components[0];
                            } else if (component.clonesChildComponents) {
                                break;
                            }
                        }
                    }

                    isRepeated = true;
                    return components;
                };
            };
        }
    },

/**
    Description TODO
    @function
    @param {Object} callback  TODO
*/
    _instantiateTemplate: {
        value: function() {
            var self = this;

            return this._loadTemplate().then(function(template) {
                var instances = self.templateObjects,
                    _document = self._element.ownerDocument;

                if (instances) {
                    instances.owner = self;
                } else {
                    self.templateObjects = instances = {owner: self};
                }

                self._isTemplateInstantiated = true;

                return template.instantiateWithInstances(
                    instances, _document)
                .then(function(part) {
                    self._setupTemplateObjects(part.objects);
                    self._templateDocumentPart = part;
                }).fail(function(reason) {
                    var message = reason.stack || reason;
                    console.error("Error in", template.getBaseUrl() + ":", message);
                });
            });
        }
    },

    _loadTemplatePromise: {value: null},
    _loadTemplate: {
        value: function _loadTemplate() {
            var self = this,
                promise = this._loadTemplatePromise,
                info;

            if (!promise) {
                info = Montage.getInfoForObject(this);

                promise = this._loadTemplatePromise = Template.getTemplateWithModuleId(
                    this.templateModuleId, info.require)
                .then(function(template) {
                    self._template = template;
                    self._isTemplateLoaded = true;

                    return template;
                });
            }

            return promise;
        }
    },

    templateModuleId: {
        get: function() {
            return this._templateModuleId || this._getDefaultTemplateModuleId();
        }
    },

    _getDefaultTemplateModuleId: {
        value: function() {
            var templateModuleId,
                slashIndex,
                moduleId,
                info;

            info = Montage.getInfoForObject(this);
            moduleId = info.moduleId;
            slashIndex = moduleId.lastIndexOf("/");
            templateModuleId = moduleId + "/" + moduleId.slice(slashIndex === -1 ? 0 : slashIndex+1, -5 /* ".reel".length */) + ".html";

            return templateModuleId;
        }
    },

    _deserializedFromTemplate: {
        value: function(owner, documentPart) {
            this._ownerDocumentPart = documentPart;

            if (!this.ownerComponent) {
                if (Component.isPrototypeOf(owner)) {
                    this.ownerComponent = owner;
                } else {
                    this.ownerComponent = this.rootComponent;
                }
            }
        }
    },

<<<<<<< HEAD
    _description:{
        serializable:false,
        enumerable:false,
        value:null
    },

=======
    blueprintModuleId: {
        serializable: false,
        get: function () {
            var info = Montage.getInfoForObject(this);
            var self = (info && !info.isInstance) ? this : Object.getPrototypeOf(this);
            if ((!Object.getOwnPropertyDescriptor(self, "_blueprintModuleId")) || (!self._blueprintModuleId)) {
                info = Montage.getInfoForObject(self);
                var moduleId = info.moduleId,
                    slashIndex = moduleId.lastIndexOf("/"),
                    dotIndex = moduleId.lastIndexOf(".");
                slashIndex = ( slashIndex === -1 ? 0 : slashIndex + 1 );
                dotIndex = ( dotIndex === -1 ? moduleId.length : dotIndex );
                dotIndex = ( dotIndex < slashIndex ? moduleId.length : dotIndex );

                var blueprintModuleId;
                if ((dotIndex < moduleId.length) && ( moduleId.slice(dotIndex, moduleId.length) == ".reel")) {
                    // We are in a reel
                    blueprintModuleId = moduleId + "/" + moduleId.slice(slashIndex, dotIndex) + "-blueprint.json";
                } else {
                    // We look for the default
                    blueprintModuleId = moduleId.slice(0, dotIndex) + "-blueprint.json";
                }

                Montage.defineProperty(self, "_blueprintModuleId", {
                    value: blueprintModuleId
                });
            }
            return self._blueprintModuleId;
        }
    },

    blueprint: require("montage")._blueprintDescriptor,

>>>>>>> 8fb1e45d
    /**
    Callback for the <code>_canDrawGate</code>.<br>
    Propagates to the parent and adds the component to the draw list.
    @function
    @param {Property} gate
    @see _canDrawGate
    */
    gateDidBecomeTrue: {
        value: function(gate) {
            if (gate == this._canDrawGate) {
                this._canDraw = true;
            } else if (gate == this._blockDrawGate) {
                rootComponent.componentBlockDraw(this);
                this._prepareCanDraw();
            }
        },
        enumerable: false
    },

/**
    Gate that controls the _canDraw property. When it becomes true it sets _canDraw to true.
    @function
    @returns Gate
    @private
    */
    _canDrawGate: {
        enumerable: false,
        value: null
    },
/**
  Description TODO
  @private
*/
    _preparedForActivationEvents: {
        enumerable: false,
        value: false
    },

    /**
        If needsDraw property returns true this call adds the current component instance to the rootComponents draw list.<br>
        Then it iterates on every child component in the component's drawList.<br>
        On everyone of them it calls <code>canDraw()</code>.<br>
        If the result is true, <code>_drawIfNeeded()</code> is called, otherwise they are ignored.
        @private
     */
    _drawIfNeeded: {
        enumerable: false,
        value: function _drawIfNeeded(level) {
            var childComponent,
                oldDrawList, i, childComponentListLength;
            this._treeLevel = level;
            if (this.needsDraw && !this._addedToDrawCycle) {
                rootComponent.addToDrawCycle(this);
            }
            if (drawLogger.isDebug) {
                drawLogger.debug(this, "drawList: " + (this._drawList || []).length + " of " + this.childComponents.length);
            }
            if (this._drawList !== null && this._drawList.length > 0) {
                oldDrawList = this._drawList;
                this._drawList = [];
                childComponentListLength = oldDrawList.length;
                for (i = 0; i < childComponentListLength; i++) {
                    childComponent = oldDrawList[i];
                    if (drawLogger.isDebug) {
                        drawLogger.debug("Parent Component " + (this.element != null ? this.element.id : "") + " drawList length: " + oldDrawList.length);
                    }
                    childComponent._addedToDrawList = false;
                    if (drawLogger.isDebug) {
                        drawLogger.debug(this, "childComponent: " + childComponent.element + "; canDraw: " + childComponent.canDraw());
                    }
                    if (childComponent.canDraw()) { // TODO if canDraw is false when does needsDraw get reset?
                        childComponent._drawIfNeeded(level+1);
                    }
                }
            }
        }
    },

    _updateComponentDom: {
        value: function() {
            var component, composer, length, i;
            if (this._firstDraw) {

                if (this.parentComponent && typeof this.parentComponent.childComponentWillPrepareForDraw === "function") {
                    this.parentComponent.childComponentWillPrepareForDraw(this);
                }

                this._willPrepareForDraw();
                if (typeof this.willPrepareForDraw === "function") {
                    this.willPrepareForDraw();
                }

                this._prepareForDraw();

                if (this.prepareForDraw) {
                    this.prepareForDraw();
                }

                // Load any non lazyLoad composers that have been added
                length = this.composerList.length;
                for (i = 0; i < length; i++) {
                    composer = this.composerList[i];
                    if (!composer.lazyLoad) {
                        composer._load();
                    }
                }

                // Will we expose a different property, firstDraw, for components to check
                this._firstDraw = false;
            }

            if (this._newDomContent !== null || this._shouldClearDomContentOnNextDraw) {
                if (drawLogger.isDebug) {
                    logger.debug("Component content changed: component ", this._montage_metadata.objectName, this.identifier, " newDomContent", this._newDomContent);
                }
                this._performDomContentChanges();
            }
        }
    },

/**
  Description TODO
  @private
*/
    _replaceElementWithTemplate: {
        enumerable: false,
        value: function() {
            var element = this.element,
                template = this._templateElement,
                attributes = this.element.attributes,
                attributeName,
                value,
                i,
                attribute;

            // TODO: get a spec for this, what attributes should we merge?
            for (i = 0; (attribute = attributes[i]); i++) {
                attributeName = attribute.nodeName;
                if (attributeName === "id" || attributeName === "data-montage-id") {
                    value = attribute.nodeValue;
                } else {
                    value = (template.getAttribute(attributeName) || "") + (attributeName === "style" ? "; " : " ") +
                        attribute.nodeValue;
                }

                template.setAttribute(attributeName, value);
            }

            if (element.parentNode) {
                element.parentNode.replaceChild(template, element);
            } else {
                console.warn("Warning: Trying to replace element ", element," which has no parentNode");
            }

            this.eventManager.unregisterEventHandlerForElement(element);
            this.eventManager.registerEventHandlerForElement(this, template);
            this._element = template;
            this._templateElement = null;

            // if the DOM content of the component was changed before the
            // template has been drawn then we assume that this change is
            // meant to set the original content of the component and not to
            // replace the entire template with it, that wouldn't make much
            // sense.
            if (this._newDomContent) {
                this._newDomContent = null;
                this._shouldClearDomContentOnNextDraw = false;
            }
        }
    },

    _addTemplateStyles: {
        value: function() {
            var part = this._templateDocumentPart,
                resources,
                styles,
                style,
                _document,
                documentHead;

            if (part) {
                resources = part.template.getResources();
                _document = this.element.ownerDocument;
                documentHead = _document.head;
                styles = resources.createStylesForDocument(_document);

                for (var i = 0, style; (style = styles[i]); i++) {
                    documentHead.insertBefore(style, documentHead.firstChild);
                }
            }
        }
    },

/**
  Description TODO
  @private
*/
    _prepareForDraw: {
        value: function _prepareForDraw() {
            if (logger.isDebug) {
                logger.debug(this, "_templateElement: " + this._templateElement);
            }

            if (this._template) {
                this._addTemplateStyles();
            }
            if (this._templateElement) {
                this._replaceElementWithTemplate();
            }
            // This will schedule a second draw for any component that has children
            var childComponents = this.childComponents;
            for (var i = 0, childComponent; (childComponent = childComponents[i]); i++) {
                if (drawLogger.isDebug) {
                    drawLogger.debug(this, "needsDraw = true for: " + childComponent._montage_metadata.exportedSymbol);
                }
                childComponent.needsDraw = true;
            }
        },
        enumerable: false
    },
/**
        Description TODO
        @type {Property}
        @default null
    */
    prepareForActivationEvents: {
        enumerable: false,
        value: null
    },

    /**
     * Called to add event listeners on demand
     * @type function
     * @private
     */
    _prepareForActivationEvents: {
        value: function() {
            var i = this.composerList.length, composer;
            for (i = 0; i < this.composerList.length; i++) {
                composer = this.composerList[i];
                if (composer.lazyLoad) {
                    composer._load();
                }
            }
            if (typeof this.prepareForActivationEvents === "function") {
                this.prepareForActivationEvents();
            }
        }
    },

/**
  Description TODO
  @private
*/
    _performDomContentChanges: {
        value: function() {
            var contents = this._newDomContent,
                oldContent = this._element.childNodes[0],
                element;

            if (contents || this._shouldClearDomContentOnNextDraw) {
                element = this._element;

                element.innerHTML = "";

                if (contents instanceof Element) {
                    element.appendChild(contents);
                } else if(contents !== null) {
                    for (var i = 0, content; (content = contents[i]); i++) {
                        element.appendChild(content);
                    }
                }

                this._newDomContent = null;
                if (typeof this.contentDidChange === "function") {
                    this.contentDidChange(this._element.childNodes[0], oldContent);
                }
                this._shouldClearDomContentOnNextDraw = false;
            }
        }
    },
    /**
    This method is called so that the callee can insert or remove nodes from the DOMontage.
    @function
    */
    draw: {
        enumerable: false,
        value: function() {
        }
    },
/**
        Description TODO
        @type {Property}
        @default null
    */
    willDraw: {
        enumerable: false,
        value: null
    },

    /**
        This method is called once all the components that could draw in this loop have done so.
        @function
    */
    didDraw: {
        enumerable: false,
        value: function() {
        }
    },

    /**
       Records wether or not we have been added to the parent's drawList.
       @private
     */
    _addedToDrawList: {
        value: false
    },
/**
  Description TODO
  @private
*/
    _addToParentsDrawList: {
        enumerable: false,
        value: function() {
            if (!this._addedToDrawList) {
                var parentComponent = this.parentComponent;

                if (!parentComponent) {
                    if (drawLogger.isDebug) {
                        drawLogger.debug(this, "parentComponent is null");
                    }
                } else {
                    parentComponent._addToDrawList(this);
                }
                if (drawLogger.isDebug) {
                    drawLogger.debug("drawList -- childComponent",this._montage_metadata.objectName," added to ",parentComponent._montage_metadata.objectName);
                }
            }
        }
    },

    /**
       Backing property for needsDraw.
       @private
     */
    _needsDraw: {
        enumerable: false,
        value: false
    },

    /**
     The purpose of this property is to trigger the adding of the component to the draw list and maintain whether draw needs to be called as a consequence of drawIfNeeded.<br>
     If needsDraw is set to true, and the component can draw but is not yet added to the parent Draw List, then addToDrawList() is called on the parentComponent with this as the argument.<br>
     If the component cannot draw then it's recorded in the component's blockDrawGate that a draw was requested.<br>
     Two actions are required for a component to load:
     <ol>
        <li>it needs an element</li>
        <li>a draw must have been requested</li>
     </ol>
     @type {Function}
     @default {Boolean} false
     */
    needsDraw: {
        enumerable: false,
        get: function() {
            return !!this._needsDraw;
        },
        set: function(value) {
            if (this.isDeserializing) {
                // Ignore needsDraw(s) which happen during deserialization
                return;
            }
            if (this._needsDraw !== value) {
                if (drawLogger.isDebug) {
                    drawLogger.debug("NEEDS DRAW TOGGLED " + value + " FOR " + this._montage_metadata.objectName);
                }
                this._needsDraw = !!value;
                if (value) {
                    if (this.canDrawGate.value) {
                        this._addToParentsDrawList();
                    } else {
                        this.blockDrawGate.setField("drawRequested", true);
                    }
                } else {

                }
            }
        }
    },

    /**
     Contains the list of childComponents this instance is reponsible for drawing.
     @private
     */
    _drawList: {
        value: null
    },
/**
  Description TODO
  @private
*/
    __addToDrawList: {
        enumerable: false,
        value: function(childComponent) {
            if (this._drawList === null) {
                this._drawList = [childComponent];
                childComponent._addedToDrawList = true;
            } else {
                if (this._drawList.indexOf(childComponent) === -1) {
                    this._drawList.push(childComponent);
                    childComponent._addedToDrawList = true;
                }
            }
        }
    },

    /**
     Adds the passed in child component to the drawList<br>
     If the current instance isn't added to the drawList of its parentComponent, then it adds itself.
     @private
     */
    _addToDrawList: {
        enumerable: false,
        value: function(childComponent) {
            this.__addToDrawList(childComponent);
            this._addToParentsDrawList();
        }
    },

    _templateElement: {
        enumerable: false,
        value: null
    },

    // Pointer Claiming

    /**
        Ask this component to surrender the specified pointer to the demandingComponent.<br>
        The component can decide whether or not it should do this given the pointer and demandingComponent involved.<br>
        Some components may decide not to surrender control ever, while others may do so in certain situations.<br>
        Returns true if the pointer was surrendered, false otherwise.<br>
        The demandingComponent is responsible for claiming the surrendered pointer if it desires.
        @function
        @param {Property} pointer The pointerIdentifier that the demanding component is asking this component to surrender
        @param {Object} demandingComponent The component that is asking this component to surrender the specified pointer
        @returns {Boolean} true
     */
    surrenderPointer: {
        value: function(pointer, demandingComponent) {
            return true;
        }
    },

    // Composers
    /*
        Variable to track this component's associated composers
        @private
     */
    composerList: {
        value: [],
        distinct: true,
        serializable: false
    },

    /**
        Adds the passed in composer to the component's composer list.
        @function
        @param {Composer} composer Composer object
    */
    addComposer: {  // What if the same composer instance is added to more than one component?
        value: function(composer) {
            this.addComposerForElement(composer, composer.element);
        }
    },

    /**
        Adds the passed in composer to the component's composer list and
        sets the element of the composer to the passed in element.
        @function
        @param {Composer} composer Composer object
        @param {Element} element Element
    */
    addComposerForElement: {
        value: function(composer, element) {
            composer.component = this;
            composer.element = element;
            this.composerList.push(composer);

            if (!this._firstDraw) {  // prepareForDraw has already happened so do the loading here
                if (!composer.lazyLoad) {
                    composer._load();
                } else if (this._preparedForActivationEvents) { // even though it's lazyLoad prepareForActivationEvents has already happened
                    composer._load();
                }
            }
        }
    },

    /**
        Adds the passed in composer to the list of composers which will have their
        frame method called during the next draw cycle.  It causes a draw cycle to be scheduled
        iff one has not already been scheduled.
        @function
        @param {Composer} composer Composer object
    */
    scheduleComposer: {
        value: function(composer) {
            this.rootComponent.addToComposerList(composer);
        }
    },

    /**
        Removes the passed in composer from this component's composer list.  It takes care
        of calling the composers unload method before removing it from the list.
        @function
        @param {Composer} composer Composer object
    */
    removeComposer: {
        value: function(composer) {
            var i, length;
            length = this.composerList.length;
            for (i = 0; i < length; i++) {
                if (this.composerList[i].uuid === composer.uuid) {
                    this.composerList[i].unload();
                    this.composerList.splice(i, 1);
                    break;
                }
            }
        }
    },

    /**
        A convenience method for removing all composers from a component.  This method
        is responsible for calling unload on each composer before removing it.
        @function
    */
    clearAllComposers: {
        value: function() {
            var i, length, composerList = this.composerList;
            length = composerList.length;
            for (i = 0; i < length; i++) {
                composerList[i].unload();
            }
            composerList.splice(0, length);
        }
    },

    /**
        The localizer for this component
        @type {module:montage/core/localizer.Localizer}
        @default null
    */
    localizer: {
        value: null
    },

    _waitForLocalizerMessages: {
        value: false
    },
    /**
        Whether to wait for the localizer to load messages before drawing.
        Make sure to set the localizer before setting to <code>true</code>.
        @type Boolean
        @default false
        @example
    // require localizer
    var defaultLocalizer = localizer.defaultLocalizer,
        _ = defaultLocalizer.localizeSync.bind(defaultLocalizer);

    exports.Main = Montage.create(Component, {

        didCreate: {
            value: function() {
                this.localizer = defaultLocalizer;
                this.waitForLocalizerMessages = true;
            }
        },

        // ...

        // no draw happens until the localizer's messages have been loaded
        prepareForDraw: {
            value: function() {
                this._greeting = _("hello", "Hello {name}!");
            }
        },
        draw: {
            value: function() {
                // this is for illustration only. This example is simple enough that
                // you should use a localizations binding
                this._element.textContent = this._greeting({name: this.name});
            }
        }
    }
    */
    waitForLocalizerMessages: {
        enumerable: false,
        get: function() {
            return this._waitForLocalizerMessages;
        },
        set: function(value) {
            if (this._waitForLocalizerMessages !== value) {
                if (value === true && !this.localizer.messages) {
                    if (!this.localizer) {
                        throw "Cannot wait for messages on localizer if it is not set";
                    }

                    this._waitForLocalizerMessages = true;

                    var self = this;
                    logger.debug(this, "waiting for messages from localizer");
                    this.canDrawGate.setField("messages", false);

                    this.localizer.messagesPromise.then(function(messages) {
                        if (logger.isDebug) {
                            logger.debug(self, "got messages from localizer");
                        }
                        self.canDrawGate.setField("messages", true);
                    });
                } else {
                    this._waitForLocalizerMessages = false;
                    this.canDrawGate.setField("messages", true);
                }
            }
        }
    },

    //
    // Attribute Handling
    //

    /**
        Stores values that need to be set on the element. Cleared each draw cycle.
        @private
     */
    _elementAttributeValues: {
        value: null
    },

    /**
        Stores the descriptors of the properties that can be set on this control
        @private
     */
    _elementAttributeDescriptors: {
       value: null
    },


    _getElementAttributeDescriptor: {
        value: function(attributeName) {
            var attributeDescriptor, instance = this;
            // walk up the prototype chain from the instance to NativeControl's prototype
            // if _elementAttributeDescriptors is falsy, stop.
            while(instance && instance._elementAttributeDescriptors) {
                attributeDescriptor = instance._elementAttributeDescriptors[attributeName];
                if(attributeDescriptor) {
                    break;
                } else {
                    instance = Object.getPrototypeOf(instance);
                }
            }
            return attributeDescriptor;
        }
    },

    /**
    * Adds a property to the component with the specified name. This method is used internally by the framework convert a DOM element's standard attributes into bindable properties. It creates an accessor property (getter/setter) with the same name as the specified property, as well as a "backing" data property whose name is prepended with an underscore (_). The backing variable is assigned the value from the property descriptor. For example, if the name  "title" is passed as the first parameter, a "title" accessor property is created as well a data property named "_title".
    * @function
    * @param {String} name The property name to add.
    * @param {Object} descriptor An object that specifies the new properties default attributes such as configurable and enumerable.
    */
    defineAttribute: {
        value: function(name, descriptor) {
            descriptor = descriptor || {};
            var _name = '_' + name;


            var newDescriptor = {
                configurable: (typeof descriptor.configurable == 'undefined') ? true: descriptor.configurable,
                enumerable: (typeof descriptor.enumerable == 'undefined') ?  true: descriptor.enumerable,
                set: (function(name, attributeName) {
                    return function(value) {
                        var descriptor = this._getElementAttributeDescriptor(name, this);

                        // if requested dataType is boolean (eg: checked, readonly etc)
                        // coerce the value to boolean
                        if(descriptor && "boolean" === descriptor.dataType) {
                            value = ( (value || value === "") ? true : false);
                        }

                        // If the set value is different to the current one,
                        // update it here, and set it to be updated on the
                        // element in the next draw cycle.
                        if((typeof value !== 'undefined') && this[attributeName] !== value) {
                            this[attributeName] = value;
                            // at this point we know that we will need it so create it once.
                            if(this._elementAttributeValues === null) {
                                this._elementAttributeValues = {};
                            }
                            this._elementAttributeValues[name] = value;
                            this.needsDraw = true;
                        }
                    };
                }(name, _name)),
                get: (function(name, attributeName) {
                    return function() {
                        return this[attributeName];
                    };
                }(name, _name))
            };

            // Define _ property
            Montage.defineProperty(this, _name, {value: null});
            // Define property getter and setter
            Montage.defineProperty(this, name, newDescriptor);
        }
    },

    /**
    * Add the specified properties as properties of this component.
    * @function
    * @param {object} properties An object that contains the properties you want to add.
    */
    addAttributes: {
        value: function(properties) {
            var i, descriptor, property, object;
            this._elementAttributeDescriptors = properties;

            for(property in properties) {
                if(properties.hasOwnProperty(property)) {
                    object = properties[property];
                    // Make sure that the descriptor is of the correct form.
                    if(object === null || String.isString(object)) {
                        descriptor = {value: object, dataType: "string"};
                        properties[property] = descriptor;
                    } else {
                        descriptor = object;
                    }

                    // Only add the internal property, and getter and setter if
                    // they don't already exist.
                    if(typeof this[property] === 'undefined') {
                        this.defineAttribute(property, descriptor);
                    }
                }
            }
        }
    },

// callbacks

    _willPrepareForDraw: {
        value: function() {
            // The element is now ready, so we can read the attributes that
            // have been set on it.
            var attributes, i, length, name, value, attributeName, descriptor;
            attributes = this.element.attributes;
            if (attributes) {
                length = attributes.length
                for(i=0; i < length; i++) {
                    name = attributes[i].name;
                    value = attributes[i].value;

                    descriptor = this._getElementAttributeDescriptor(name, this);
                    // check if this attribute from the markup is a well-defined attribute of the component
                    if(descriptor || (typeof this[name] !== 'undefined')) {
                        // at this point we know that we will need it so create it.
                        if(this._elementAttributeValues === null) {
                            this._elementAttributeValues = {};
                        }
                        // only set the value if a value has not already been set by binding
                        if(typeof this._elementAttributeValues[name] === 'undefined') {
                            this._elementAttributeValues[name] = value;
                            if( (typeof this[name] == 'undefined') || this[name] == null) {
                                this[name] = value;
                            }
                        }
                    }
                }
            }

            // textContent is a special case since it isn't an attribute
            descriptor = this._getElementAttributeDescriptor('textContent', this);
            if(descriptor) {
                // check if this element has textContent
                var textContent = this.element.textContent;
                if(typeof this._elementAttributeValues.textContent === 'undefined') {
                    this._elementAttributeValues.textContent = textContent;
                    if( this.textContent == null) {
                        this.textContent = textContent;
                    }
                }
            }

            // Set defaults for any properties that weren't serialised or set
            // as attributes on the element.
            if (this._elementAttributeDescriptors) {
                for (attributeName in this._elementAttributeDescriptors) {
                    descriptor = this._elementAttributeDescriptors[attributeName];
                    var _name = "_"+attributeName;
                    if (this[_name] === null && descriptor !== null && "value" in descriptor) {
                        this[_name] = this._elementAttributeDescriptors[attributeName].value;
                    }
                }
            }

        }
    },

    _draw: {
        value: function() {
            var element = this.element, descriptor;

            for(var attributeName in this._elementAttributeValues) {
                if(this._elementAttributeValues.hasOwnProperty(attributeName)) {
                    var value = this[attributeName];
                    descriptor = this._getElementAttributeDescriptor(attributeName, this);
                    if(descriptor) {

                        if(descriptor.dataType === 'boolean') {
                            if(value === true) {
                                element[attributeName] = true;
                                element.setAttribute(attributeName, attributeName.toLowerCase());
                            } else {
                                element[attributeName] = false;
                                element.removeAttribute(attributeName);
                            }
                        } else {
                            if(typeof value !== 'undefined') {
                                if(attributeName === 'textContent') {
                                    element.textContent = value;
                                } else {
                                    //https://developer.mozilla.org/en/DOM/element.setAttribute
                                    element.setAttribute(attributeName, value);
                                }

                            }
                        }

                    }

                    delete this._elementAttributeValues[attributeName];
                }
            }
        }
    }
});



/* @extends montage/ui/component.Component */
/**
 * @class module:montage/ui/component.RootComponent
 * @classdesc RootComponent class is a subclass of {@link Component}
 */
var rootComponent = Montage.create(Component, /** @lends module:montage/ui/component.RootComponent# */{
/**
    Description TODO
    @function
    @returns itself
    */
    init: {
        value: function() {
            return this;
        }
    },

    needsDraw: {
        enumerable: true,
        get: function() {
            return false;
        },
        set: function(value) {
            if (this._needsDraw !== value) {
                this._needsDraw = !!value;
                if (value) {
                    var childComponents = this.childComponents;
                    for (var i = 0, childComponent; (childComponent = childComponents[i]); i++) {
                        if (drawLogger.isDebug) {
                            drawLogger.debug(this, "needsDraw = true for: " + childComponent._montage_metadata.exportedSymbol);
                        }
                        childComponent.needsDraw = true;
                    }
                }
            }
        }
    },

    canDrawGate: {
        get: function() {
            return this._canDrawGate || (this._canDrawGate = Gate.create().initWithDelegate(this));
        }
    },
/**
  Description TODO
  @private
*/
    _clearNeedsDrawTimeOut: {
        value: null
    },
/**
  Description TODO
  @private
*/
    _needsDrawList: {
        value: []
    },
/**
  Description TODO
  @private
*/
    _cannotDrawList: {
        value: null
    },
/**
    Description TODO
    @function
    @param {Object} component Component object
    */
    componentBlockDraw: {
        value: function(component) {
            this._cannotDrawList = (this._cannotDrawList ? this._cannotDrawList : {});
            this._cannotDrawList[component.uuid] = component;
            if (this._clearNeedsDrawTimeOut) {
                window.clearTimeout(this._clearNeedsDrawTimeOut);
                this._clearNeedsDrawTimeOut = null;
            }
        }
    },

/**
    Description TODO
    @function
    @param {Object} component Component object
    @param {Number} value Component value
*/
    componentCanDraw: {
        value: function(component, value) {
            if (value) {
                delete this._cannotDrawList[component.uuid];
                this._needsDrawList.push(component);
                if (Object.keys(this._cannotDrawList).length === 0 && this._needsDrawList.length > 0) {
                    if (!this._clearNeedsDrawTimeOut) {
                        var self = this;
                        // Wait to clear the needsDraw list as components could be loaded synchronously
                        this._clearNeedsDrawTimeOut = window.setTimeout(function() {
                            self._clearNeedsDrawList();
                        }, 0);
                    }
                }
            } else {
                if (this._clearNeedsDrawTimeOut) {
                    window.clearTimeout(this._clearNeedsDrawTimeOut);
                    this._clearNeedsDrawTimeOut = null;
                }
            }
        }
    },
/**
  Description TODO
  @private
*/
    _clearNeedsDrawList: {
        value: function() {
            var component, i, length, needsDrawList = this._needsDrawList;
            length = needsDrawList.length;
            for (i = 0; i < length; i++) {
                component = needsDrawList[i];
                if (component.needsDraw) {
                    component._addToParentsDrawList();
                }
            }
            this._clearNeedsDrawTimeOut = null;
            needsDrawList.splice(0, length);
        }
    },
/**
    Description TODO
    @function
    @param {Component} componentId The component ID
    */
    removeFromCannotDrawList: {
        value: function(componentId) {
            delete this._cannotDrawList[componentId];
            if (Object.keys(this._cannotDrawList).length === 0 && this._needsDrawList.length > 0) {
                if (!this._clearNeedsDrawTimeOut) {
                    var self = this;
                    this._clearNeedsDrawTimeOut = window.setTimeout(function() {
                        self._clearNeedsDrawList();
                    }, 0);
                }
            }
        }
    },

    _cancelDrawIfScheduled: {
        value: function() {
            var requestedAnimationFrame = this.requestedAnimationFrame,
                cancelAnimationFrame = this.cancelAnimationFrame;
            if (requestedAnimationFrame !== null) {
                if (!this._frameTime) { // Only cancel it is not already in a drawTree call
                    if (logger.isDebug) {
                        logger.debug(this, "clearing draw");
                    }
                    if (cancelAnimationFrame) {
                        cancelAnimationFrame.call(window, requestedAnimationFrame);
                    } else {
                        window.clearTimeout(requestedAnimationFrame);
                    }
                    this.requestedAnimationFrame = null;
                }
            }
        }
    },

    /**
        Adds the passed in child component to the drawList.
        @private
     */
    _addToDrawList: {
        value: function(childComponent) {
            this.__addToDrawList(childComponent);
            if (drawLogger.isDebug) {
                drawLogger.debug(this, this.canDrawGate.value, this.requestedAnimationFrame);
            }
            this.drawTree();
        },
        enumerable: false
    },

    /**
     * Adds the passed in composer to the list of composers to be executed
     * in the next draw cycle and requests a draw cycle iff one has not been
     * requested yet.
     * @private
     * @function
     * @param {Composer} composer Composer object
     */
    addToComposerList: {
        value: function(composer) {
            this.composerList.push(composer);
            if (drawLogger.isDebug) {
                drawLogger.debug(this, composer, "Added to composer list");
            }
            // If a draw is already in progress this.drawTree() will not schedule another one, so track
            // that a composer requested a draw in case a new draw does need to be scheduled when the
            // current loop is done
            this._scheduleComposerRequest = true;
            this.drawTree();
        }
    },

    // Create a second composer list so that the lists can be swapped during a draw instead of creating a new array every time
    composerListSwap: {
        value: [],
        distinct: true
    },

    /*
        Flag to track if a composer is requesting a draw
        @private
     */
    _scheduleComposerRequest: {
        value: false
    },

    /**
        The value returned by requestAnimationFrame.<br>
        If a request has been scheduled but not run yet, else null.
        @type {Property}
        @default null
    */
    requestedAnimationFrame: {
        value: null,
        enumerable: false
    },
/**
        Description TODO
        @type {Property}
        @default (window.webkitRequestAnimationFrame ? window.webkitRequestAnimationFrame : window.mozRequestAnimationFrame)
    */
    requestAnimationFrame: {
        value: (window.webkitRequestAnimationFrame ? window.webkitRequestAnimationFrame : window.mozRequestAnimationFrame),
        enumerable: false
    },

/**
        Description TODO
        @type {Property}
        @default (window.webkitCancelRequestAnimationFrame ? window.webkitCancelRequestAnimationFrame : window.mozCancelRequestAnimationFrame)
    */
    cancelAnimationFrame: {
        value: (window.webkitCancelRequestAnimationFrame ? window.webkitCancelRequestAnimationFrame : window.mozCancelRequestAnimationFrame),
        enumerable: false
    },

    /**
        Set to the current time of the frame while drawing is in progress.<br>
        The frame time is either supplied by the requestAnimationFrame callback if available in the browser, or by using Date.now if it is a setTimeout.
        @private
     */
    _frameTime: {
        value: null
    },

    // oldSource and diff are used to detect DOM modifications outside of the
    // draw loop, but only if drawLogger.isDebug is true.
    _oldSource: {
        value: null
    },
    _diff: {
        // Written by John Resig. Used under the Creative Commons Attribution 2.5 License.
        // http://ejohn.org/projects/javascript-diff-algorithm/
        value: function( o, n ) {
            var ns = {};
            var os = {};

            for ( var i = 0; i < n.length; i++ ) {
              if ( ns[ n[i] ] == null )
                ns[ n[i] ] = { rows: [], o: null };
              ns[ n[i] ].rows.push( i );
            }

            for (i = 0; i < o.length; i++ ) {
              if ( os[ o[i] ] == null )
                os[ o[i] ] = { rows: [], n: null };
              os[ o[i] ].rows.push( i );
            }

            for (i in ns ) {
              if ( ns[i].rows.length == 1 && typeof(os[i]) != "undefined" && os[i].rows.length == 1 ) {
                n[ ns[i].rows[0] ] = { text: n[ ns[i].rows[0] ], row: os[i].rows[0] };
                o[ os[i].rows[0] ] = { text: o[ os[i].rows[0] ], row: ns[i].rows[0] };
              }
            }

            for (i = 0; i < n.length - 1; i++ ) {
              if ( n[i].text != null && n[i+1].text == null && n[i].row + 1 < o.length && o[ n[i].row + 1 ].text == null &&
                   n[i+1] == o[ n[i].row + 1 ] ) {
                n[i+1] = { text: n[i+1], row: n[i].row + 1 };
                o[n[i].row+1] = { text: o[n[i].row+1], row: i + 1 };
              }
            }

            for (i = n.length - 1; i > 0; i-- ) {
              if ( n[i].text != null && n[i-1].text == null && n[i].row > 0 && o[ n[i].row - 1 ].text == null &&
                   n[i-1] == o[ n[i].row - 1 ] ) {
                n[i-1] = { text: n[i-1], row: n[i].row - 1 };
                o[n[i].row-1] = { text: o[n[i].row-1], row: i - 1 };
              }
            }

            return { o: o, n: n };
        }
    },

/**
    Description TODO
    @function
    */
    _previousDrawDate: {
        enumerable: false,
        value: 0
    },

    drawTree: {
        value: function drawTree() {
            if (this.requestedAnimationFrame === null) { // 0 is a valid requestedAnimationFrame value
                if (drawLogger.isDebug) {
                    drawLogger.debug(this, "requesting a draw");
                }
                var self = this, requestAnimationFrame = this.requestAnimationFrame;
                var _drawTree = function(timestamp) {
                    self._frameTime = (timestamp ? timestamp : Date.now());
                    if (self._clearNeedsDrawTimeOut) {
                        self._clearNeedsDrawList();
                    }
                    if (drawLogger.isDebug) {
                        // Detect any DOM modification since the previous draw
                        var newSource = document.documentElement.innerHTML;
                        if (self._oldSource && newSource !== self._oldSource) {
                            var warning = ["DOM modified outside of the draw loop"];
                            var out = self._diff(self._oldSource.split("\n"), newSource.split("\n"));
                            for (var i = 0; i < out.n.length; i++) {
                                // == null ok. Is also checking for undefined
                                if (out.n[i].text == null) {
                                    warning.push('+ ' + out.n[i]);
                                } else {
                                    // == null ok. Is also checking for undefined
                                    for (var n = out.n[i].row + 1; n < out.o.length && out.o[n].text == null; n++) {
                                        warning.push('- ' + out.o[n]);
                                    }
                                }
                            }
                            console.warn(warning.join("\n"));
                        }

                        console.group((timestamp ? drawLogger.toTimeString(new Date(timestamp)) + " " : "") + "Draw Fired");
                    }

                    self.drawIfNeeded();

                    if (drawLogger.isDebug) {
                        console.groupEnd();
                        self._oldSource = document.documentElement.innerHTML;
                    }
                    self._frameTime = null;
                    if (self._scheduleComposerRequest) {
                        self.drawTree();
                    }
                };
                if (requestAnimationFrame) {
                    this.requestedAnimationFrame = requestAnimationFrame.call(window, _drawTree);
                } else {
                    // Shim based in Erik Möller's code at
                    // http://my.opera.com/emoller/blog/2011/12/20/requestanimationframe-for-smart-er-animating
                    var currentDate = Date.now(),
                        miliseconds = 17 - currentDate + this._previousDrawDate;

                    if (miliseconds < 0) {
                        miliseconds = 0;
                    }
                    this.requestedAnimationFrame = setTimeout(_drawTree, miliseconds);
                    this._previousDrawDate = currentDate + miliseconds;
                }
                this._scheduleComposerRequest = false;
            }
        },
        enumerable: false
    },
/**
  Description TODO
  @private
*/
    _readyToDrawList: {
        enumerable: false,
        value: []
    },
/**
  Description TODO
  @private
*/
    _readyToDrawListIndex: {
        enumerable: false,
        value: null
    },
/**
    Description TODO
    @function
    @param {Component} component Component to add
    @returns itself
    */
    addToDrawCycle: {
        value: function(component) {
            var needsDrawListIndex = this._readyToDrawListIndex, length, composer;

            if (needsDrawListIndex.hasOwnProperty(component.uuid)) {
                // Requesting a draw of a component that has already been drawn in the current cycle
                if (drawLogger.isDebug) {
                    drawLogger.debug("components should not be added to the draw cycle twice");
                }
                return;
            }
            this._readyToDrawList.push(component);
            this._readyToDrawListIndex[component.uuid] = true;

            component._updateComponentDom();
        }
    },


    /**
        @function
        @returns !!needsDrawList.length
    */
    drawIfNeeded:{
        value: function drawIfNeeded() {
            var needsDrawList = this._readyToDrawList, component, i, j, start = 0, firstDrawEvent,
                composerList = this.composerList, composer, composerListLength;
            needsDrawList.length = 0;
            composerListLength = composerList.length;
            this._readyToDrawListIndex = {};

            // Process the composers first so that any components that need to be newly drawn due to composer changes
            // get added in this cycle
            if (composerListLength > 0) {
                this.composerList = this.composerListSwap; // Swap between two arrays instead of creating a new array each draw cycle
                for (i = 0; i < composerListLength; i++) {
                    composer = composerList[i];
                    composer.needsFrame = false;
                    composer.frame(this._frameTime);
                }
                composerList.splice(0, composerListLength);
                this.composerListSwap = composerList;
            }

            this._drawIfNeeded(0);
            j = needsDrawList.length;

            while (start < j) {
                for (i = start; i < j; i++) {
                    component = needsDrawList[i];
                    if (typeof component.willDraw === "function") {
                        component.willDraw(this._frameTime);
                    }
                    if (drawLogger.isDebug) {
                        drawLogger.debug(component._montage_metadata.objectName, " willDraw treeLevel ",component._treeLevel);
                    }
                }
                this._drawIfNeeded(0);
                start = j;
                j = needsDrawList.length;
            }

            // Sort the needsDraw list so that any newly added items are drawn in the correct order re: parent-child
            var sortByLevel = function(component1, component2) {
                return component1._treeLevel - component2._treeLevel;
            }
            needsDrawList.sort(sortByLevel);

            for (i = 0; i < j; i++) {
                component = needsDrawList[i];
                component.needsDraw = false;
            }
            this.requestedAnimationFrame = null; // Allow a needsDraw called during a draw to schedule the next draw
            // TODO: add the possibility to display = "none" the body during development (IKXARIA-3631).
            for (i = j-1; i >= 0; i--) {
                component = needsDrawList[i];
                component._draw(this._frameTime);
                component.draw(this._frameTime);
                if (drawLogger.isDebug) {
                    drawLogger.debug(component._montage_metadata.objectName, " draw treeLevel ",component._treeLevel);
                }
            }

            for (i = 0; i < j; i++) {
                component = needsDrawList[i];
                component.didDraw(this._frameTime);
                if (!component._completedFirstDraw) {
                    firstDrawEvent = document.createEvent("CustomEvent");
                    firstDrawEvent.initCustomEvent("firstDraw", true, false, null);
                    component.dispatchEvent(firstDrawEvent);
                    component._completedFirstDraw = true;
                }
                if (drawLogger.isDebug) {
                    drawLogger.debug(component._montage_metadata.objectName, " didDraw treeLevel ",component._treeLevel);
                }
            }
            return !!needsDrawList.length;
        }
    },
/**
        Description TODO
        @type {Function}
        @default element
    */
    element: {
        get:function() {
            return this._element;
        },
        set:function(value) {
            defaultEventManager.registerEventHandlerForElement(this, value);
            this._element = value;
        }
    }
});

rootComponent.init();
//if(window.parent && window.parent.jasmine) {
exports.__root__ = rootComponent;
//}<|MERGE_RESOLUTION|>--- conflicted
+++ resolved
@@ -1090,14 +1090,6 @@
         }
     },
 
-<<<<<<< HEAD
-    _description:{
-        serializable:false,
-        enumerable:false,
-        value:null
-    },
-
-=======
     blueprintModuleId: {
         serializable: false,
         get: function () {
@@ -1131,7 +1123,6 @@
 
     blueprint: require("montage")._blueprintDescriptor,
 
->>>>>>> 8fb1e45d
     /**
     Callback for the <code>_canDrawGate</code>.<br>
     Propagates to the parent and adds the component to the draw list.
