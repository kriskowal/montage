--- conflicted
+++ resolved
@@ -743,11 +743,6 @@
         }
     },
 
-    _animationInterval: {
-        enumerable: false,
-        value: false
-    },
-
     _bezierTValue: {
         enumerable: false,
         value: function(x, p1x, p1y, p2x, p2y) {
@@ -804,237 +799,82 @@
         }
     },
 
-	animateBouncingX: {value: false, enumerable: false},
-	startTimeBounceX: {value: false, enumerable: false},
-	animateBouncingY: {value: false, enumerable: false},
-	startTimeBounceY: {value: false, enumerable: false},
-	animateMomentum: {value: false, enumerable: false},
-	startTime: {value: null, enumerable: false},
-	startX: {value: null, enumerable: false},
-	posX: {value: null, enumerable: false},
-	endX: {value: null, enumerable: false},
-	startY: {value: null, enumerable: false},
-	posY: {value: null, enumerable: false},
-	endY: {value: null, enumerable: false},
-	
-	_animationInterval: {
-		value: function () {
-        var time=Date.now(), t, tmpX, tmpY;
-
-        if (this.animateMomentum) {
-            t=time-this.startTime;
-            if (t<this.__momentumDuration) {
-                this.posX=this.startX-((this.momentumX+this.momentumX*(this.__momentumDuration-t)/this.__momentumDuration)*t/1000)/2;
-                this.posY=this.startY-((this.momentumY+this.momentumY*(this.__momentumDuration-t)/this.__momentumDuration)*t/1000)/2;
+    animateBouncingX: {value: false, enumerable: false},
+    startTimeBounceX: {value: false, enumerable: false},
+    animateBouncingY: {value: false, enumerable: false},
+    startTimeBounceY: {value: false, enumerable: false},
+    animateMomentum: {value: false, enumerable: false},
+    startTime: {value: null, enumerable: false},
+    startX: {value: null, enumerable: false},
+    posX: {value: null, enumerable: false},
+    endX: {value: null, enumerable: false},
+    startY: {value: null, enumerable: false},
+    posY: {value: null, enumerable: false},
+    endY: {value: null, enumerable: false},
+
+    _animationInterval: {
+        value: function () {
+            var time = Date.now(), t, tmpX, tmpY;
+
+            if (this.animateMomentum) {
+                t=time-this.startTime;
+                if (t<this.__momentumDuration) {
+                    this.posX=this.startX-((this.momentumX+this.momentumX*(this.__momentumDuration-t)/this.__momentumDuration)*t/1000)/2;
+                    this.posY=this.startY-((this.momentumY+this.momentumY*(this.__momentumDuration-t)/this.__momentumDuration)*t/1000)/2;
+                } else {
+                    this.animateMomentum = false;
+                }
+            }
+
+            tmpX = this.posX;
+            tmpY = this.posY;
+
+            this._isSelfUpdate=true;
+            this.translateX=tmpX;
+            this.translateY=tmpY;
+            this._isSelfUpdate=false;
+            this.isAnimating = this.animateMomentum;
+            if (this.isAnimating) {
+                this.needsFrame=true;
             } else {
-                this.animateMomentum=false;
-            }
-        }
-
-<<<<<<< HEAD
-        tmpX=this.posX;
-        tmpY=this.posY;
-
-        if (this._hasBouncing) {
-            if (this.endX<0) {
-                if (tmpX<0) {
-                    if (!this.startTimeBounceX) {
-                        this.animateBouncingX=true;
-                        this.startTimeBounceX=time;
-                    }
-                    t=time-this.startTimeBounceX;
-                    if ((t<this.__bouncingDuration)||(this.animateMomentum)) {
-                        if (t>this.__bouncingDuration) {
-                            t=this.__bouncingDuration;
-                        }
-                        tmpX=tmpX*(1-this._bezierTValue(t/this.__bouncingDuration, .17, .93, .19, 1));
-                    } else {
-                        tmpX=0;
-                        this.animateBouncingX=false;
-                    }
+                this._dispatchTranslateEnd();
+            }
+        },
+        enumerable: false
+    },
+
+
+    _end: {
+        enumerable: false,
+        value: function (event) {
+
+            this.startTime=Date.now();
+
+            this.endX = this.posX = this.startX=this._translateX;
+            this.endY=this.posY=this.startY=this._translateY;
+
+            if ((this._hasMomentum) && (event.velocity.speed>40)) {
+                if (this._axis != "vertical") {
+                    this.momentumX = event.velocity.x * this._pointerSpeedMultiplier * (this._invertXAxis ? 1 : -1);
                 } else {
-                    this.animateBouncingX=false;
-                }
-            }
-
-            if (this.endY<0) {
-                if (tmpY<0) {
-                    if (!this.startTimeBounceY) {
-                        this.animateBouncingY=true;
-                        this.startTimeBounceY=time;
-                    }
-                    t=time-this.startTimeBounceY;
-                    if ((t<this.__bouncingDuration)||(this.animateMomentum)) {
-                        if (t>this.__bouncingDuration) {
-                            t=this.__bouncingDuration;
-                        }
-                        tmpY=tmpY*(1-this._bezierTValue(t/this.__bouncingDuration, .17, .93, .19, 1));
-                    } else {
-                        tmpY=0;
-                        this.animateBouncingY=false;
-=======
-    _end: {
-        enumerable: false,
-        value: function(event) {
-
-            var animateMomentum=false,
-                momentumX,
-                momentumY,
-                startX = this._translateX,
-                startY = this._translateY,
-                posX = startX,
-                posY = startY,
-                endX = startX,
-                endY = startY,
-                self=this,
-                startTime=Date.now();
-
-            if ((this._hasMomentum) && (event.velocity.speed > 40)) {
-                if (this._axis != "vertical") {
-                    momentumX = event.velocity.x * this._pointerSpeedMultiplier * (this._invertXAxis ? 1 : -1);
-                } else {
-                    momentumX = 0;
+                    this.momentumX = 0;
                 }
                 if (this._axis != "horizontal") {
-                    momentumY = event.velocity.y * this._pointerSpeedMultiplier * (this._invertYAxis ? 1 : -1);
-                } else {
-                    momentumY = 0;
-                }
-                endX = startX - (momentumX * this.__momentumDuration / 2000);
-                endY = startY - (momentumY * this.__momentumDuration / 2000);
-                animateMomentum = true;
-            }
-
-            this._animationInterval = function() {
-                var time = Date.now(),
-                    t, tmpX, tmpY;
-
-                if (animateMomentum) {
-                    t = time - startTime;
-                    if (t < self.__momentumDuration) {
-                        posX = startX - ((momentumX + momentumX * (self.__momentumDuration - t) / self.__momentumDuration) * t / 1000) / 2;
-                        posY = startY - ((momentumY + momentumY * (self.__momentumDuration - t) / self.__momentumDuration) * t / 1000) / 2;
-                    } else {
-                        animateMomentum = false;
->>>>>>> fc16c711
-                    }
-                } else {
-                    this.animateBouncingY=false;
-                }
-            }
-
-<<<<<<< HEAD
-            if (this.endX>this._maxTranslateX) {
-                if (tmpX>this._maxTranslateX) {
-                    if (!this.startTimeBounceX) {
-                        this.animateBouncingX=true;
-                        this.startTimeBounceX=time;
-                    }
-                    t=time-this.startTimeBounceX;
-                    if ((t<this.__bouncingDuration)||(this.animateMomentum)) {
-                        if (t>this.__bouncingDuration) {
-                            t=this.__bouncingDuration;
-                        }
-                        tmpX=this._maxTranslateX+(tmpX-this._maxTranslateX)*(1-this._bezierTValue(t/this.__bouncingDuration, .17, .93, .19, 1));
-                    } else {
-                        tmpX=this._maxTranslateX;
-                        this.animateBouncingX=false;
-                    }
-                } else {
-                    this.animateBouncingX=false;
-                }
-            }
-
-            if (this.endY>this._maxTranslateY) {
-                if (tmpY>this._maxTranslateY) {
-                    if (!this.startTimeBounceY) {
-                        this.animateBouncingY=true;
-                        this.startTimeBounceY=time;
-                    }
-                    t=time-this.startTimeBounceY;
-                    if ((t<this.__bouncingDuration)||(this.animateMomentum)) {
-                        if (t>this.__bouncingDuration) {
-                            t=this.__bouncingDuration;
-                        }
-                        tmpY=this._maxTranslateY+(tmpY-this._maxTranslateY)*(1-this._bezierTValue(t/this.__bouncingDuration, .17, .93, .19, 1));
-                    } else {
-                        tmpY=this._maxTranslateY;
-                        this.animateBouncingY=false;
-                    }
-                } else {
-                    this.animateBouncingY=false;
-                }
-            }
-        }
-        this._isSelfUpdate=true;
-        this.translateX=tmpX;
-        this.translateY=tmpY;
-        this._isSelfUpdate=false;
-        this.isAnimating = this.animateMomentum||this.animateBouncingX||this.animateBouncingY;
-        if (this.isAnimating) {
-            this.needsFrame=true;
-        } else {
-            this._dispatchTranslateEnd();
-        }
-    }, 
-	enumerable: false
-},
-    
-
-    _end: {
-        enumerable: false,
-        value: function (event) {
-
-            this.animateBouncingX=false;
-            this.animateBouncingY=false;
-            this.animateMomentum=false;
-            this.startTimeBounceX=false;
-            this.startTimeBounceY=false;
-
-            this.startTime=Date.now();
-
-			this.endX = this.posX = this.startX=this._translateX;
-            this.endY=this.posY=this.startY=this._translateY;
-
-            if ((this._hasMomentum)&&(event.velocity.speed>40)) {
-                if (this._axis!="vertical") {
-                    this.momentumX=event.velocity.x*this._pointerSpeedMultiplier;
-                } else {
-                    this.momentumX=0;
-                }
-                if (this._axis!="horizontal") {
-                    this.momentumY=event.velocity.y*this._pointerSpeedMultiplier;
-=======
-                tmpX = posX;
-                tmpY = posY;
-
-                self._isSelfUpdate = true;
-                self.translateX = tmpX;
-                self.translateY = tmpY;
-                self._isSelfUpdate = false;
-                self.isAnimating = animateMomentum;
-                if (self.isAnimating) {
-                    self.needsFrame = true;
->>>>>>> fc16c711
+                    this.momentumY = event.velocity.y * this._pointerSpeedMultiplier * (this._invertYAxis ? 1 : -1);
                 } else {
                     this.momentumY=0;
                 }
-<<<<<<< HEAD
-                this.endX=this.startX-(this.momentumX*this.__momentumDuration/2000);
-                this.endY=this.startY-(this.momentumY*this.__momentumDuration/2000);
-                this.animateMomentum=true;
-            }
-
-            this._animationInterval();
-=======
-            };
-            if (animateMomentum) {
+                this.endX = this.startX - (this.momentumX * this.__momentumDuration / 2000);
+                this.endY = this.startY - (this.momentumY * this.__momentumDuration / 2000);
+                this.animateMomentum = true;
+            }
+
+            if (this.animateMomentum) {
                 this._animationInterval();
             } else if (!this._isFirstMove) {
                 // Only dispatch a translateEnd if a translate start has occured
                 this._dispatchTranslateEnd();
             }
->>>>>>> fc16c711
             this._releaseInterest();
         }
     },
