/* <copyright>
 This file contains proprietary software owned by Motorola Mobility, Inc.<br/>
 No rights, expressed or implied, whatsoever to this software are provided by Motorola Mobility, Inc. hereunder.<br/>
 (c) Copyright 2011 Motorola Mobility, Inc.  All Rights Reserved.
 </copyright> */

/**
    @module "montage/ui/popup/popup.reel"
    @requires montage/core/core
    @requires montage/ui/component
*/
var Montage = require("montage").Montage,
    Component = require("ui/component").Component;

/**
    @class module:"montage/ui/popup.reel".Popup
    @extends module:montage/ui/component.Component
*/

var Popup = exports.Popup = Montage.create(Component, { /** @lends module:"module/ui/popup/popup.reel".Popup */

    hasTemplate: {value: true},

<<<<<<< HEAD
    // anchor element to which this popup must be anchored to
    anchor: {value: null},
    // # of pixels below the anchor to show the popup
    spacingBelowAnchor: {
        value: 1,
        distinct: true
=======
    // the HTML Element to which the popup must be anchored to
    anchorElement: {value: null},

    _anchor: {value: null},
    /**
    * The HTMLElement or Montage Component that the popup must be anchored to
    */
    anchor: {
        get: function() {
            return this._anchor;
        },
        set: function(value) {
            if(value) {
                this._anchor = value;
                if(value.nodeName) {
                    // HTMLElement
                    this.anchorElement = value;
                } else {
                    this.anchorElement = value.element;
                }
            }
        }
>>>>>>> e1109c49
    },

    // A Delegate to control positioning (and other features, in future) of the popup in a custom manner
    delegate: {value: null},

    /**
        Internal property.
        @private
    */
    contentEl: {
        value: null
    },
/**
        Description TODO
        @type {Property}
        @default {Container} null
        @private
    */
    containerEl: {
        value: null
    },


/**
  Description TODO
  @private
*/
    _slot: {value: null},
/**

        Description TODO
        @type {Function}
        @default null
    @private
    */
    slot: {
        get: function() {
            return this._slot;
        },
        set: function(val) {
            this._slot = val;
            if (this.content) {
                this._slot.content = this.content;
            }
        }
    },
/**
  Description TODO
  @private
*/
    _content: {value: null},
/**
        The Montage component that will be shown in this popup.

        @type {Function}
        @default null
    */
    content: {
        serializable: true,
        get: function() {
            return this._content;
        },
        set: function(value) {
            if (this._content !== value && this.slot) {
                this.slot.content = value;
            }
            this._content = value;
            // set the popup property of the content.
            this._content.popup = this;
            this.needsDraw = true;
        }
    },
/**
  Description TODO
  @private
*/
    _modal: { value: false },
/**
        If true, the Popup will be rendered as a Modal.

        @type {Function}
        @default {Boolean} false
    */
    modal: {
        get: function() {
            return this._modal;
        },
        set: function(value) {
            // force this to be a boolean
            value = !!value;

            if (this._modal !== value) {
                this._modal = value;
                this.needsDraw = true;
            }
        }
    },

    /**
        An Object wtih values {top, left}. Set it only if the popup should display at a
        given location always.
    */
    _position: {value: null},
    position: {
        get: function() {
            return this._position;
        },
        set: function(pos) {
            this._position = pos;
            //this.needsDraw = true;
        }
    },

    /**
    * Number of milliseconds after which the Popup must be dismissed. Default is 0.
    */
    autoHide: { value: 0 },

    /** @private */
    _displayed: { value: false },
    displayed: {
        get: function() {
            return this._displayed;
        },
        set: function(value) {
            if (this._displayed !== value) {
                this.needsDraw = true;
            }
            this._displayed = value;

        }
    },
    
    focusOnShow: {
        value: true
    },
    
/**
    Description TODO
    @function
    */
    prepareForDraw: {
        value: function() {
            this.type = this.type || 'custom';
        }
    },

    _popupSlot: {
        value: null
    },

    _modalDialogMask: {
        value: null
    },


    /**
     Internal method.
     @private
     */
    _getElementPosition: {
        value: function(obj) {
            var curleft = 0, curtop = 0, curHt = 0, curWd = 0;
            if (obj.offsetParent) {
                do {
                    curleft += obj.offsetLeft;
                    curtop += obj.offsetTop;
                    curHt += obj.offsetHeight;
                    curWd += obj.offsetWidth;
                } while ((obj = obj.offsetParent));
            }
            return {
                top: curtop,
                left: curleft,
                height: curHt,
                width: curWd
            };
            //return [curleft,curtop, curHt, curWd];

        }
    },

    _getCSSValue: {
        value: function(value) {
            if(value != null) {
                if(typeof value === 'number') {
                    value = value + 'px';
                }
                return value;
            }
            return '';
        }
    },

    _positionPopup: {
        value: function() {
            var defaultPosition, position, delegate = this.delegate, anchor = this.anchorElement, type = this.type;

            if(this.position !== null) {
                // If a position has been specified but no delegate has been provided
                // we assume that the position is static and hence use that
                defaultPosition = this.position;
            } else {
                // @todo - advanced positioning support
                var $el = this.contentEl || this.content.element;
                var elHeight = parseFloat($el.style.height || 0) || $el.offsetHeight || 0;
                var elWidth = parseFloat($el.style.width || 0) || $el.offsetWidth || 0;

                // @todo - to get the window from application
                var viewportHeight = window.innerHeight;
                var viewportWidth = window.innerWidth;

                if (anchor) {
                    // if an anchor is provided, we position the popup relative to the anchor
<<<<<<< HEAD
                    //
                    if (anchor.nodeName) {
                        // if anchor is an element
                        var elPosition = this._getElementPosition(anchor);
                        var tgtHeight = parseFloat(anchor.style.height || 0) || anchor.offsetHeight || 0;
                        var tgtWidth = parseFloat(anchor.style.width || 0) || anchor.offsetWidth || 0;

                        position = {
                            top: elPosition[1] + tgtHeight + this.spacingBelowAnchor /* pointer */,
                            left: elPosition[0] + (tgtWidth / 2) - (elWidth / 2)
                        };

                        if (position.left < 0) {
                            position.left = elPosition[0];
                            this._showHidePointer(false);
                            // dont show the pointer - @todo - support pointer arrow at different parts of the popup
                        }
                    } else {
                        // anchor is absolute position {top, left}
                        position = anchor;
=======
                    var elPosition = this._getElementPosition(anchor);
                    var tgtHeight = parseFloat(anchor.style.height || 0) || anchor.offsetHeight || 0;
                    var tgtWidth = parseFloat(anchor.style.width || 0) || anchor.offsetWidth || 0;

                    defaultPosition = {
                        top: elPosition.top + tgtHeight,
                        left: elPosition.left + (tgtWidth / 2) - (elWidth / 2)
                    };

                    if (defaultPosition.left < 0) {
                        defaultPosition.left = elPosition.left;
                        this._showHidePointer(false);
                        // dont show the pointer - @todo - support pointer arrow at different parts of the popup
>>>>>>> e1109c49
                    }

                } else {
                    // No positioning hints provided. POsition it at the center of the viewport by default
                    defaultPosition = {
                        top: (viewportHeight / 2 - (elHeight / 2)),
                        left: (viewportWidth / 2 - (elWidth / 2))
                    };
                }
            }


            // if a delegate is provided, use that to get the position
            if(delegate && (typeof delegate.willPositionPopup === 'function')) {
                position = delegate.willPositionPopup(this, defaultPosition);
            } else {
                position = defaultPosition;
            }

            //this.position = position;
            var popupSlot = this._popupSlot;

            if(position) {
                popupSlot.element.style.top = this._getCSSValue(position.top);
                popupSlot.element.style.left = this._getCSSValue(position.left);
                popupSlot.element.style.right = this._getCSSValue(position.right);
                popupSlot.element.style.bottom = this._getCSSValue(position.bottom);
            }

        }
    },


    _createModalMask: {
        value: function() {
            var el = document.createElement('div');
            el.classList.add('montage-popup-modal-mask');
            el.style.zIndex = 6999;
            el.classList.add('montage-invisible');

            document.body.appendChild(el);
            return el;
        }
    },

    _showHidePointer: {
        value: function(showTip) {
        }
    },

    _addEventListeners: {
        value: function() {
            if (window.Touch) {
                this.element.ownerDocument.addEventListener('touchstart', this, false);
            } else {
                this.element.ownerDocument.addEventListener('mousedown', this, false);
                this.element.ownerDocument.addEventListener('keyup', this, false);
            }
            window.addEventListener('resize', this);
        }
    },

    _removeEventListeners: {
        value: function() {
            if (window.Touch) {
                this.element.ownerDocument.removeEventListener('touchstart', this, false);
            } else {
                this.element.ownerDocument.removeEventListener('mousedown', this, false);
                this.element.ownerDocument.removeEventListener('keyup', this, false);
            }
            window.removeEventListener('resize', this);
        }
    },

    /**
    * Show the Popup. The Popup is displayed at a position determined by the following conditions:
    * 1) If a delegate is provided and the willPositionPopup function is implemented, the position is always determined by the delegate
    * 2) If Popup.position has been set, the Popup is always displayed at this location
    * 3) If an anchor has been set, the popup is displayed below the anchor
    * 4) If no positional hints are provided, the Popup is displayed at the center of the screen
    */
    show: {
        value: function() {
            //console.log("popup show", this.element);
            var type = this.type,
                self = this;
            this.application.getPopupSlot(type, this, function(slot) {
                self._popupSlot = slot;
                self.displayed = true;
                self._addEventListeners();
            });
        }
    },

    /**
    * Hide the popup
    */
    hide: {
        value: function() {
            //console.log('popup hide', this.element);
            this._removeEventListeners();

            var type = this.type,
                self = this;

            this.application.returnPopupSlot(type);
            this.displayed = false;
        }
    },

    _showModalMask: {
        value: function() {
            this._modalDialogMask = document.querySelector('.montage-popup-modal-mask');
            this._modalDialogMask = this._modalDialogMask || this._createModalMask();
            this._modalDialogMask.classList.remove('montage-invisible');
        }
    },

    _hideModalMask: {
        value: function() {
            // check to see if there is at least one modal dialog in the DOM
            // See https://github.com/Motorola-Mobility/montage/issues/32
            var activePopups = this.application._getActivePopupSlots();
            var count = 0;
            if(activePopups && activePopups.length > 0) {
                // look to see if any content is a modal
                var i, len = activePopups.length;
                for(i=0; i< len; i++) {
                    if(activePopups[i].content && activePopups[i].content.modal === true) {
                        count++;
                    }
                }
            }
            if(count <= 0) {
                this._modalDialogMask.classList.add('montage-invisible');
            }
        }
    },


    draw: {
        value: function() {
            if (this.displayed) {

                if(this.modal === true) {
                    this.element.classList.add('montage-modal');
                } else {
                    this.element.classList.remove('montage-modal');

                    if (this.autoHide) {
                        var self = this;
                        setTimeout(function() {
                            self.hide();
                        }, this.autoHide);
                    }

                }

                // @todo - positioning should happen inside the draw. Looks like this is only possible
                // with a double draw where we calculate the position on didDraw and position it in draw().
                // For the first release, we position inside the didDraw
                //this._positionPopup();

                this.element.classList.remove('montage-invisible');
                this.content.element.style.display = 'block';
                this.content.element.classList.remove('montage-invisible');
                // TODO do we want the panel to be focusable?
                this.content.element.setAttribute("tabindex", "0"); // Make the popup content focusable

            } else {
                if (!this.element.classList.contains('montage-invisible')) {
                    this.element.classList.add('montage-invisible');
                }
                this.content.element.classList.add('montage-invisible');
                if(this._popupSlot) {
                    this._popupSlot.content = null;
                }
            }
        }
    },
/**
    Description TODO
    @function
    */
    didDraw: {
        value: function() {
            if (this._displayed) {

                if(this.modal === true) {
                    this._showModalMask();
                }

                this._positionPopup();
                // focus the content to enable key events such as ENTER/ESC
                if(this.focusOnShow === true) {
                    this.content.element.focus();
                }

            } else {
                if(this.modal === true) {
                    this._hideModalMask();
                }
            }
            // kishore: invoking this event in didDraw as we need the dimensions of the content.
            // Inside the draw(), the display is set to none at the top level and hence
            // offsetWidth and Height are always 0
            var evt = document.createEvent("CustomEvent");
            evt.initCustomEvent((this._displayed === true ? 'show' : 'hide'), true, true, this);
            this.dispatchEvent(evt);

        }
    },

    getZIndex: {
        value: function(elem) {

            var position, value, zIndex;
            while (elem && elem !== document) {
                position = elem.style.position;
                if (position === "absolute" || position === "relative" || position === "fixed") {
                    // webkit returns a string for zindex value and "" if zindex is not available
                    zIndex = elem.style['z-index'];
                    value = parseInt(zIndex, 10);
                    if (!isNaN(value) && value !== 0) {
                        return value;
                    }
                }
                elem = elem.parentNode;
            }
            return 0;
        }
    },
/**
  Description TODO
  @private
*/
    _handleTouchMouseup: {
        value: function(event) {
            var targetzIndex = this.getZIndex(event.target),
                zIndex = this.getZIndex(this.element);

            if (this.displayed === true && targetzIndex < zIndex) {
                if (this.modal === true) {

                } else {
                    // hide the dialog when user clicks outside it
                    this.displayed = false;
                }
            }
        }
    },

    _timeoutId: {value: null},
    handleResize: {
        value: function(e) {
            //console.log('window resize');
            var self = this;
            if(this.displayed === true) {
                // an optimization to call positionPopup fewer times
                window.clearTimeout(this._timeoutId);
                this._timeoutId = setTimeout(function() {
                    self.needsDraw = true;
                }, 100);
            }
         }
     },
     handleMousedown: {
         value: function(event) {
            this._handleTouchMouseup(event);
        }
    },
/**
    Description TODO
    @function
    @param {Event} event The event.
    */
    handleTouchstart: {
        value: function(event) {
            this._handleTouchMouseup(event);
        }
    },
    handleKeyup: {
        value: function(e) {
            // default handling of the keyup event. Content inside the popup could
            // handle the event optionally for custom behavior
            if(this.displayed === true && !this.modal && e.keyCode === 27 /* ESC key */) {
               this.hide();
            }
        }
    }
});<|MERGE_RESOLUTION|>--- conflicted
+++ resolved
@@ -21,14 +21,6 @@
 
     hasTemplate: {value: true},
 
-<<<<<<< HEAD
-    // anchor element to which this popup must be anchored to
-    anchor: {value: null},
-    // # of pixels below the anchor to show the popup
-    spacingBelowAnchor: {
-        value: 1,
-        distinct: true
-=======
     // the HTML Element to which the popup must be anchored to
     anchorElement: {value: null},
 
@@ -51,7 +43,6 @@
                 }
             }
         }
->>>>>>> e1109c49
     },
 
     // A Delegate to control positioning (and other features, in future) of the popup in a custom manner
@@ -266,28 +257,6 @@
 
                 if (anchor) {
                     // if an anchor is provided, we position the popup relative to the anchor
-<<<<<<< HEAD
-                    //
-                    if (anchor.nodeName) {
-                        // if anchor is an element
-                        var elPosition = this._getElementPosition(anchor);
-                        var tgtHeight = parseFloat(anchor.style.height || 0) || anchor.offsetHeight || 0;
-                        var tgtWidth = parseFloat(anchor.style.width || 0) || anchor.offsetWidth || 0;
-
-                        position = {
-                            top: elPosition[1] + tgtHeight + this.spacingBelowAnchor /* pointer */,
-                            left: elPosition[0] + (tgtWidth / 2) - (elWidth / 2)
-                        };
-
-                        if (position.left < 0) {
-                            position.left = elPosition[0];
-                            this._showHidePointer(false);
-                            // dont show the pointer - @todo - support pointer arrow at different parts of the popup
-                        }
-                    } else {
-                        // anchor is absolute position {top, left}
-                        position = anchor;
-=======
                     var elPosition = this._getElementPosition(anchor);
                     var tgtHeight = parseFloat(anchor.style.height || 0) || anchor.offsetHeight || 0;
                     var tgtWidth = parseFloat(anchor.style.width || 0) || anchor.offsetWidth || 0;
@@ -301,7 +270,6 @@
                         defaultPosition.left = elPosition.left;
                         this._showHidePointer(false);
                         // dont show the pointer - @todo - support pointer arrow at different parts of the popup
->>>>>>> e1109c49
                     }
 
                 } else {
