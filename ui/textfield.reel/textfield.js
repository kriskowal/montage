--- conflicted
+++ resolved
@@ -14,21 +14,5 @@
     hasTemplate: {value: true}
 });
 
-<<<<<<< HEAD
-Textfield.addProperties({        
-        autocomplete: null,
-        disabled: {dataType: 'boolean'},
-        list: null, // list of autocomplete options
-        maxlength: null,
-        multiple: {dataType: 'boolean'},
-        name: null,
-        pattern: null,
-        placeholder: null,
-        readonly: {dataType: 'boolean'},
-        required: {dataType: 'boolean'},
-        size: null
-});
-=======
 // Standard <input> tag attributes - http://www.w3.org/TR/html5/the-input-element.html#the-input-element
-Textfield.addProperties(StandardInputAttributes);
->>>>>>> 9562ca91
+Textfield.addProperties(StandardInputAttributes);