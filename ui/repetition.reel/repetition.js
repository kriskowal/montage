--- conflicted
+++ resolved
@@ -356,13 +356,6 @@
         // for clarity sake
         this._itemsToAppend.push(this._currentItem);
         index = items.length + this._itemsToAppend.length - 1;
-<<<<<<< HEAD
-
-        self._canDraw = false;
-        componentsCount = this._childComponentsCount;
-=======
->>>>>>> f1de126b
-
         self._canDraw = false;
         componentsCount = this._iterationChildComponentsCount;
         this._iterationTemplate.instantiateWithComponent(this, function() {
@@ -433,30 +426,10 @@
     @param {Function} callback The callback method.
     */
     expandComponent: {value: function expandComponent(callback) {
-<<<<<<< HEAD
-        var self = this,
-            childComponents = this.childComponents,
-            childComponent;
-
-        this.setupIterationSerialization();
-        this._childComponentsCount = childComponents.length;
-
-        if (this._childComponentsCount > 0) {
-            this._templateId = childComponents[0]._suuid || childComponents[0].uuid;
-            this._iterationTemplate = Template.templateWithComponent(this);
-        } else {
-            this._iterationTemplate = Template.create().initWithComponent(this);
-        }
-        this._iterationTemplate.optimize();
-
-        if (logger.isDebug) {
-            logger.debug(this._iterationTemplate.exportToString());
-=======
         this._setupIterationTemplate();
         this._isComponentExpanded = true;
         if (callback) {
             callback();
->>>>>>> f1de126b
         }
     }},
 
@@ -465,7 +438,7 @@
             var element = this._element,
                 childComponents = this.childComponents,
                 childComponent;
-            
+
             this.setupIterationSerialization();
             this._iterationChildComponentsCount = childComponents.length;
             this._iterationChildCount = element.childNodes.length;
@@ -479,7 +452,7 @@
             }
             this._iterationTemplate.optimize();
             this._removeOriginalContent = true;
-            
+
             if (logger.isDebug) {
                 logger.debug(this._iterationTemplate.exportToString());
             }
@@ -490,7 +463,7 @@
             while ((childComponent = childComponents.shift())) {
                 childComponent.needsDraw = false;
             }
-            
+
             if (this.objects && (this.objects.length !== this._items.length)) {
                 this._refreshItems();
             }
@@ -513,7 +486,7 @@
             this.reset();
         }
     },
-    
+
     contentDidChange: {
         value: function() {
             this._refreshingItems = false;
@@ -521,7 +494,7 @@
             this._skipCurrentDraw = true;
         }
     },
-    
+
     reset: {
         value: function() {
             this._items = [];
@@ -531,7 +504,7 @@
             this._deletedItems = [];
         }
     },
-    
+
     deserializedFromTemplate: {value: function deserializedFromTemplate() {
         this.setupIterationDeserialization();
         if (this._isComponentExpanded) {
@@ -941,7 +914,7 @@
             activatedCount,
             activatableElementCount,
             iterationElement;
-            
+
         if (this._removeOriginalContent) {
             this._removeOriginalContent = false;
             repetitionElement.innerHTML = "";
@@ -951,7 +924,7 @@
                 return;
             }
         }
-        
+
         // Before we remove any nodes, make sure we "deselect" them
         //but only for single element iterations
         if (1 === this._iterationChildElementCount) {
@@ -1177,11 +1150,7 @@
 
         this.eventManager.registerEventHandlerForElement(this, item.element);
         if (logger.debug) {
-<<<<<<< HEAD
-            logger.debug(this._montage_metadata.objectName + ":deserializeIteration", "childNodes: " + item.element);
-=======
             logger.debug(this._montage_metadata.objectName + ":deserializeIteration", "childNodes: " , item.element);
->>>>>>> f1de126b
         }
     }}
 });