/* <copyright>
 This file contains proprietary software owned by Motorola Mobility, Inc.<br/>
 No rights, expressed or implied, whatsoever to this software are provided by Motorola Mobility, Inc. hereunder.<br/>
 (c) Copyright 2011 Motorola Mobility, Inc.  All Rights Reserved.
 </copyright> */
/**
	@module "montage/ui/repetition.reel"
    @requires montage/core/core
    @requires montage/ui/component
    @requires montage/ui/template
    @requires montage/core/logger
    @requires montage/core/gate
*/
var Montage = require("montage").Montage,
    Component = require("ui/component").Component,
    Template = require("ui/template").Template,
    logger = require("core/logger").logger("repetition"),
    Gate = require("core/gate").Gate,
    MutableEvent = require("core/event/mutable-event").MutableEvent,
    ChangeTypeModification = require("core/event/mutable-event").ChangeTypes.MODIFICATION;
/**
 @class module:"montage/ui/repetition.reel".Repetition
 @extends module:montage/ui/component.Component
 */
var Repetition = exports.Repetition = Montage.create(Component, /** @lends module:"montage/ui/repetition.reel".Repetition# */{
    /**
     Description TODO
     */
    hasTemplate: {value: false},

    didCreate: {
        value: function() {
            this.addPropertyChangeListener("objects", this);
        }
    },

    handleChange: {
        enumerable: false,
<<<<<<< HEAD
        value: function(event) {
            if(event._event.propertyChange !== ChangeTypeModification) {

                if (!this.contentController) {

                    // if the objects collection itself was actually modified: clear the selection
                    // TODO preserve selection if possible
                    if (this._objects === event.plus) {
                        this.selectedIndexes = null;
                    }
                    // otherwise; the change to objects was a result of a change to the indexMap

                }

=======
        value: function(notification) {
            if (notification.isMutation && notification.plus.length != notification.minus.length) {
                this.selectedIndexes = null;
>>>>>>> 3c2a8747
                this._mappedObjects = null;

                if (this._isComponentExpanded) {
                    this._refreshItems();
                }
            }
        }
    },

/**
    @private
*/
    _hasBeenDeserialized: {
        value: false,
        enumerable: false
    },

/**
  Description TODO
  @private
*/
    _nextDeserializedItemIx: {
        enumerable: false,
        value: 0,
        distinct: true
    },
/**
    Description TODO
    @function
    @returns itself
    */
    init: {
        enumerable: false,
        value: function() {
            this._items = [];
            this._itemsToAppend = [];
            this._nextDeserializedItemIx = 0;
            this._itemsToRemove = [];
            this._deletedItems = [];
            return this;
        }
    },
/**
  Description TODO
  @private
*/
    _contentController: {
        enumerable: false,
        value: null
    },
/**
        The collection of items managed the Repetition.
        @type {Function}
        @default null
    */
    contentController: {
        enumerable: false,
        get: function() {
            return this._contentController;
        },
        set: function(value) {
            if (this._contentController === value) {
                return;
            }

            if (this._contentController) {
                Object.deleteBinding(this, "objects");
                Object.deleteBinding(this, "selectedIndexes");
                Object.deleteBinding(this, "selections");
            }

            this._contentController = value;

            if (this._contentController) {

                // If we're already getting contentController related values from other bindings...stop that
                if (this._bindingDescriptors) {
                    Object.deleteBinding(this, "objects");
                }

                // And bind what we need from the new contentController
                var objectsBindingDescriptor,
                    selectedIndexesBindingDescriptor,
                    selectionsBindingDescriptor;

                objectsBindingDescriptor = {
                    boundObject: this._contentController,
                    boundObjectPropertyPath: "organizedObjects",
                    oneway: true
                };

                selectedIndexesBindingDescriptor = {
                    boundObject: this._contentController,
                    boundObjectPropertyPath: "selectedIndexes"
                };

                selectionsBindingDescriptor = {
                    boundObject: this._contentController,
                    boundObjectPropertyPath: "selections"
                };

                // If we're ready for bindings...go ahead an install
                // TODO: Look at changing this once the new serialization has been implemented
                if (this._hasBeenDeserialized) {
                    Object.defineBinding(this, "objects", objectsBindingDescriptor);
                    Object.defineBinding(this, "selectedIndexes", selectedIndexesBindingDescriptor);
                    Object.defineBinding(this, "selections", selectionsBindingDescriptor);
                } else {
                    // otherwise we need to defer it until later; we haven't been deserialized yet
                    if (!this._controllerBindingsToInstall) {
                        this._controllerBindingsToInstall = {};
                    }

                    this._controllerBindingsToInstall.objects = objectsBindingDescriptor;
                    this._controllerBindingsToInstall.selectedIndexes = selectedIndexesBindingDescriptor;
                    this._controllerBindingsToInstall.selections = selectionsBindingDescriptor;
                }
            }

            //TODO otherwise if no contentController should we disable selections?

        }
    },
/**
  Description TODO
  @private
*/
    _objects: {
        enumerable: false,
        serializable: true,
        value: null
    },

    _mappedObjects: {
        enumerable: false,
        serializable: true,
        value: null
    },
/**
        Description TODO
        @type {Function}
        @default null
    */
    objects: {
        dependencies: ["indexMap", "indexMapEnabled"],
        enumerable: false,
        get: function() {
            if (!this.indexMap || !this.indexMapEnabled) {
                return this._objects;
            } else {
                if (this._objects && !this._mappedObjects) {
                    this._mappedObjects = this.indexMap.map(function(value) {
                        return !isNaN(value) ? this._objects.getProperty(value) : undefined;
                    }, this);
                }
                return this._mappedObjects;
            }
        },
        set: function(value) {
            if (logger.isDebug) {
                logger.debug(this, " set objects:", (value ? value.length : null), value, "same objects?", value === this._objects);
            }

            this._mappedObjects = null;
            this._objects = value;

            // Objects have changed, clear the selectedIndexes, if we're managing our own selection
            if (!this.contentController) {
                this.selectedIndexes = null;
            }

            if (this._isComponentExpanded) {
                this._refreshItems();
            }

        }
    },
/**
  Description TODO
  @private
*/
    _isSelectionEnabled: {
        enumerable: false,
        value: false
    },
/**
        Description TODO
        @type {Function}
        @default {Boolean} false
    */
    isSelectionEnabled: {
        get: function() {
            return this._isSelectionEnabled;
        },
        set: function(value) {
            if (value === this._isSelectionEnabled) {
                return;
            }

            this._isSelectionEnabled = value;

            if (this._isComponentExpanded) {
                this._refreshSelectionTracking();
            }
        }
    },
/**
  Description TODO
  @private
*/
    _childLoadedCount: {
        enumerable: false,
        value: 0
    },
/**
  Description TODO
  @private
*/
    _iterationChildComponentsCount: {
        enumerable: false,
        serializable: true,
        value: null
    },
/**
  Description TODO
  @private
*/
    _expectedChildComponentsCount: {
        enumerable: false,
        serializable: true,
        value: null
    },

    _indexMap: {
        enumerable: false,
        value: null
    },

    indexMap: {
        get: function() {
            return this._indexMap;
        }
    },

    _indexMapEnabled: {
        enumerable: false,
        value: false
    },

    indexMapEnabled: {
        get: function() {
            return this._indexMapEnabled;
        },
        set: function(value) {
            if (value === this._indexMapEnabled) {
                return;
            }

            if (!this._indexMap && value) {
                this._indexMap = [];
            }

            this._indexMapEnabled = value;

            this.refreshIndexMap();
        }
    },

    _drawnIndexMap: {
        enumerable: false,
        value: null
    },

    drawnIndexMap: {
        get: function() {
            return this._drawnIndexMap;
        }
    },

    mapIndexToIndex: {
        value: function(actual, apparent, update) {

            if (!this._indexMap) {
                this._indexMap = [];
            }

            if (apparent === this._indexMap[actual] || this._indexMap.indexOf(apparent) > -1) {
                return;
            }

            this._indexMap[actual] = apparent;

            // Track that the indexMap changed what is appearing at the given index
            // so that we can force it to not transition
            this._indexMapAffectedIndexes[actual] = true;
            this._indexMapChanged = true;

            // Don't update if the end-user forced no update, they might be doing a bunch of modifications
            // and want to manually refresh the indexMap when they're done.
            if (update || typeof update === "undefined") {
                this.refreshIndexMap();
            }
        }
    },

    clearIndexMap: {
        value: function() {
            this._indexMap.length = 0;
            this.indexMapEnabled = false;
        }
    },

    refreshIndexMap: {
        value: function() {
            this._mappedObjects = null;

            this.dispatchEvent(MutableEvent.changeEventForKeyAndValue("indexMap"));

            if (this._isComponentExpanded) {
                this._refreshItems();
                this.needsDraw = true;
            }
        }
    },

    _indexMapChanged: {
        enumerable: false,
        value: false
    },

    _indexMapAffectedIndexes: {
        enumerable: false,
        distinct: true,
        value: {}
    },

    _dirtyIndexes: {
        enumerable: false,
        distinct: true,
        value: {}
    },

 /**
  Description TODO
  @private
*/
    _items: {
        enumerable: false,
        value: [],
        distinct: true
    },
/**
  Description TODO
  @private
*/
    _itemsToAppend: {
        enumerable: false,
        value: [],
        distinct: true
    },
/**
  Description TODO
  @private
*/
    _itemsToRemove: {
        enumerable: false,
        value: [],
        distinct: true
    },
/**
  Description TODO
  @private
*/
    _deletedItems: {
        enumerable: false,
        value: [],
        distinct: true
    },
/**
  Description TODO
  @private
*/
    _refreshingItems: {
        value: false
    },
/**
  Description TODO
  @private
*/
    _refreshItems: {
        value: function() {

            if (this._refreshingItems) {
                return;
            }
            this._refreshingItems = true;

            var objectCount = this._objects ? this._objects.length : 0,
                itemCount = this._items.length + this._itemsToAppend.length,
                neededItemCount,
                i,
                addItem = this._addItem,
                deleteItem = this._deleteItem;

            if (this._objects && this.indexMap && this._indexMapEnabled) {
                objectCount = this.indexMap.length;
            }

            neededItemCount = objectCount - itemCount;

            // TODO: this needs to be here because the repetition might be ready to draw during a call to _addItem (if all modules are already loaded).
            // The problem is that when the gate is open, and the repetition hasn't ask to be drawn, the _canDraw = true will never happen and it will not happen when needsDraw = true afterwards. This kind of sucks because it means the needsDraw=true and the opening of the Gate needs to be in the correct order.
            // needsDraw should do _canDraw = true if the gate was opened, but we need to be careful since _canDraw=true only works if there was a previous _canDraw=false.
            if (0 !== neededItemCount) {
                this.needsDraw = true;
            }

            // TODO what if instead of actually adding/removing (effectively loading and unloading child components) at this
            // point, we instead only changed the count or something about how many items are needed...
            // only after that count is changed such that we know how many items we will need to load
            // do we then try to add them
            // each one of these addItem calls triggers a refreshItems
            // or well I'm trying a flag right
            if (neededItemCount > 0) {
                // _addItem might be completly synchrounous since we cache both template and deserializer so we need to set this before adding any item otherwise it will trigger a draw after every iteration template instantiation.
                this._expectedChildComponentsCount += (this._iterationChildComponentsCount||1) * neededItemCount;
                this.canDrawGate.setField("iterationLoaded", false);
                // Need to add more items
                for (i = 0; i < neededItemCount; i++) {
                    addItem.call(this);
                }
            } else if (neededItemCount < 0) {
                // Need to remove extra items
                for (i = neededItemCount; i < 0; i++) {
                    deleteItem.call(this);
                }
            }

            this._refreshingItems = false;
            // Otherwise, no change in length; don't add or remove items
            // bindings should already be in place
        }
    },
/**
  Description TODO
  @private
*/
    _addItem: {value: function() {
        var self = this,
            items = this._items,
            childComponents,
            childComponent,
            componentsCount,
            index,
            componentStartIndex,
            componentEndIndex,
            canDrawGate = self.canDrawGate,
            i;

        // TODO simply pop from deletedItems if we have any in that pool
        this._currentItem = {};

        // TODO when do we actually consider the item part of the "items" array? now or after drawing?
        // right now I think we want to say if it's not in the DOM; it's not in the items list
        // for clarity sake
        this._itemsToAppend.push(this._currentItem);
        index = items.length + this._itemsToAppend.length - 1;

        self._canDraw = false;
        componentsCount = this._iterationChildComponentsCount;
        this._iterationTemplate.instantiateWithComponent(this, function() {
            if (componentsCount === 0) {
                if (++self._childLoadedCount === self._expectedChildComponentsCount) {
                    canDrawGate.setField("iterationLoaded", true);
                }
            } else {
                childComponents = self.childComponents;
                componentStartIndex = index * self._iterationChildComponentsCount;
                componentEndIndex = componentStartIndex + componentsCount;
                for (i = componentStartIndex; i < componentEndIndex; i++) {
                    childComponent = childComponents[i];
                    childComponent.needsDraw = true;
                    childComponent.loadComponentTree(function() {
                        if (++self._childLoadedCount === self._expectedChildComponentsCount) {
                            canDrawGate.setField("iterationLoaded", true);
                        }
                    });
                }
            }
        });
    }},
/**
  Description TODO
  @private
*/
    _deleteItem: {value: function() {

        var deletedItem, itemIndex, removedComponents, childComponents = this.childComponents, childComponentsCount = this._iterationChildComponentsCount,
            itemsToAppendCount = this._itemsToAppend.length,
            i,
            removedComponentCount;

        if (itemsToAppendCount > 0) {
            // We caught the need to remove these items before they got inserted
            // just don't bother appending them
            deletedItem = this._itemsToAppend.pop();
            // TODO: make _deletedItems usable in _addItem
            //this._deletedItems.push(deletedItem);
            if (--itemsToAppendCount <= this._nextDeserializedItemIx) {
                this._nextDeserializedItemIx = itemsToAppendCount;
            }
        } else if (this._items.length > 0) {
            // No items were scheduled for appending, so we need to extract some
            deletedItem = this._items.pop();
            this._itemsToRemove.push(deletedItem);
        }

        if (childComponentsCount > 0) {
            removedComponents = childComponents.splice(childComponents.length - childComponentsCount, childComponentsCount);
            this._childLoadedCount -= childComponentsCount;
            this._expectedChildComponentsCount -= childComponentsCount;
            for (i = 0, removedComponentCount = removedComponents.length; i < removedComponentCount; i++) {
                removedComponents[i].cleanupDeletedComponentTree();
            }
        } else {
            this._childLoadedCount--;
            this._expectedChildComponentsCount--;
        }
    }},

    _iterationTemplate: {
        enumerable: false,
        serializable: true,
        value: null
    },
/**
    Description TODO
    @function
    @param {Function} callback The callback method.
    */
    expandComponent: {value: function expandComponent(callback) {
        if (!this._refreshingItems) {
            this._setupIterationTemplate();
        }
        this._isComponentExpanded = true;
        if (callback) {
            callback();
        }
    }},

    // we don't want to reinitialize the ownerComponent again
    templateDidDeserializeObject: {
        value: null
    },

    _setupIterationTemplate: {
        value: function() {
            var element = this._element,
                childComponents = this.childComponents,
                childComponent;

            this.setupIterationSerialization();
            this.setupIterationDeserialization();
            this._iterationChildComponentsCount = childComponents.length;
            this._iterationChildCount = element.childNodes.length;
            this._iterationChildElementCount = element.children.length;

            if (this._iterationChildComponentsCount > 0) {
                this._templateId = childComponents[0]._suuid || childComponents[0].uuid;
                this._iterationTemplate = Template.templateWithComponent(this);
            } else {
                this._iterationTemplate = Template.create().initWithComponent(this);
            }
            this._iterationTemplate.optimize();
            this._removeOriginalContent = true;

            if (logger.isDebug) {
                logger.debug(this._iterationTemplate.exportToString());
            }

            // just needed to create the iteration Template, so we get rid of it.
            this.removeIterationSerialization();

            while ((childComponent = childComponents.shift())) {
                childComponent.needsDraw = false;
            }

            if (this.objects && (this.objects.length !== this._items.length)) {
                this._refreshItems();
            }
        }
    },

    // called on iteration instantiation
    templateDidLoad: {value: function() {
        var item = this._deserializedItem,
            children;

        // if this iteration was removed in the meanwhile there's no
        // _deserializedItem so we need to ignore this.
        if (item) {
            children = item.element.childNodes;
            item.fragment = document.createDocumentFragment();
            while (children.length > 0) {
                // As the nodes are appended to item.fragment they are removed
                // from item.element, so always use index 0.
                item.fragment.appendChild(children[0]);
            }
            delete item.element;
        }
    }},

    contentWillChange: {
        value: function(content) {
            this._refreshingItems = true;
            this.reset();
        }
    },

    contentDidChange: {
        value: function() {
            this._refreshingItems = false;
            this._setupIterationTemplate();
            this._skipCurrentDraw = true;
        }
    },

    reset: {
        value: function() {
            this._items.wipe();
            this._itemsToAppend.wipe();
            this._nextDeserializedItemIx = 0;
            this._itemsToRemove.wipe();
            this._deletedItems.wipe();
        }
    },

    deserializedFromTemplate: {value: function deserializedFromTemplate() {
        if (this._isComponentExpanded) {
            // this is setup just for the flattening of the template iteration, the iteration needs to be serialized once it's completely flatten.
            this.setupIterationSerialization();
        }
        var controllerBindingDescriptorsToInstall = this._controllerBindingsToInstall,
            key;

        if (controllerBindingDescriptorsToInstall) {
            for (key in controllerBindingDescriptorsToInstall) {
                Object.defineBinding(this, key, controllerBindingDescriptorsToInstall[key]);
            }
            delete this._controllerBindingsToInstall;
        }
        this._hasBeenDeserialized = true;
    }},

    canDraw: {
        value: function() {
            var canDraw = this.canDrawGate.value, component, i, length = this.childComponents.length;
            if (canDraw) {
                for (i = 0; i < length; i++) {
                    if (!this.childComponents[i].canDraw()) {
                        canDraw = false;
                        break;
                    }
                }
            }
            return canDraw;
        }
    },
/**
    Description TODO
    @function
    */
    prepareForDraw: {
        value: function() {
            this._refreshSelectionTracking();
        }
    },
/**
  Description TODO
  @private
*/
    _selectedIndexesToDeselectOnDraw: {
        enumerable: false,
        value: null
    },
/**
  Description TODO
  @private
*/
    _selectedIndexes: {
        enumerable: false,
        value: null
    },
/**
        Description TODO
        @type {Function}
        @default null
    */
    selectedIndexes: {
        enumerable: false,
        get: function() {
            return this._selectedIndexes;
        },
        set: function(value) {
            this._selectedIndexes = value;

            this._markIndexesDirty(value);

            if (this._isComponentExpanded) {
                this.needsDraw = true;
            }
        }
    },


    // parse array with same length as objects but contains true / false(falsy)
    // only applicable if contentController is used with the Repetition
    selections: {
        get: function() {
            if(this.contentController) {
                return this.contentController.selections;
            }
            return null;
        },
        set: function(v) {
            if(this.contentController) {
                this.contentController.selections = v;
            }
        },
        modify: function(v) {
            if(this.contentController) {
                this.contentController.selections = this.selections;
            }
        }
    },

/**
  Description TODO
  @private
*/
    _activeIndexes: {
        enumerable: false,
        value: null
    },
/**
        Description TODO
        @type {Function}
        @default null
    */
    activeIndexes: {
        enumerable: false,
        get: function() {
            return this._activeIndexes;
        },
        set: function(value) {

            this._activeIndexes = value;

            this._markIndexesDirty(value);

            if (this._isComponentExpanded) {
                this.needsDraw = true;
            }
        }
    },

    _markIndexesDirty: {
        value: function(indexes) {

            if (indexes) {
                for (var i = 0, indexCount = indexes.length; i < indexCount; i++) {
                    this._dirtyIndexes[this._indexMap ? this._indexMap.indexOf(indexes[i]) : indexes[i]] = true;
                }
            }

        }
    },

/**
  Description TODO
  @private
*/
    _refreshSelectionTracking: {
        value: function() {

            if (this.isSelectionEnabled) {
                if (window.Touch) {
                    this.element.addEventListener("touchstart", this, true);
                } else {
                    this.element.addEventListener("mousedown", this, true);
                }
            } else {
                if (window.Touch) {
                    this.element.removeEventListener("touchstart", this, true);
                } else {
                    this.element.removeEventListener("mousedown", this, true);
                }
            }

        }
    },
/**
  Description TODO
  @private
*/
    _itemIndexOfElement: {
        value: function (element) {

            var repetitionChild = element,
                itemIndex = null,
                endOffsetAdjustment,
                range;

            // from the given element go up until we hit the repetitionElement;
            // meaning the last element we hit is an immediate child of the repetition
            if (repetitionChild === this.element) {
                return itemIndex;
            }
            while (repetitionChild && repetitionChild.parentNode !== this.element) {
                repetitionChild = repetitionChild.parentNode;
            }

            if (!repetitionChild) {
                return null;
            }

            // figure out what index that node is inside the repetitionElement's.childNodes collection
            // knowing how many nodes we have per iteration and which index was clicked we can figure out the selectedIndex
            range = this.element.ownerDocument.createRange();
            range.setStart(this.element, 0);
            range.setEndAfter(repetitionChild);
            endOffsetAdjustment = this._iterationChildCount > 1 ? 1 : 0;

            itemIndex = ((range.endOffset + endOffsetAdjustment) / this._iterationChildCount) - 1;

            // TODO#3493  francois shift the index by the amount defined by the large array controller?

            if (this.indexMap) {
                 return this.indexMap[itemIndex];
            } else {
                return itemIndex;
            }
        }
    },
    // TODO by the time we have batches/subsets of the entire content/repetition visible at a time
    // we'll need to really translate selected indexes within a repetition viewing a subset to the
    // selected indexes within the actual content collection
/**
    Description TODO
    @function
    @param {Event} event TODO
    */
    captureTouchstart: {
        value: function(event) {

            if (this._selectionPointer || 0 === this._selectionPointer) {
                // If we already have one touch making a selection, ignore any others
                return;
            }

            this._observeSelectionPointer(event.changedTouches[0].identifier);

            var activeIndex = this._itemIndexOfElement(event.target);
            if (null !== activeIndex) {
                this.activeIndexes = [activeIndex];
            } else {
                this._ignoreSelectionPointer();
            }
        }
    },
/**
    Description TODO
    @function
    @param {Event} event TODO
    */
    handleTouchend: {
        value: function(event) {
            // TODO only grab new touches that are in target touches as well maybe?

            var i = 0,
                selectedIndex;

            while (i < event.changedTouches.length && event.changedTouches[i].identifier !== this._selectionPointer) {
                i++;
            }

            if (i < event.changedTouches.length) {
                if (this.eventManager.isPointerClaimedByComponent(this._selectionPointer, this)) {
                    selectedIndex = this._itemIndexOfElement(event.target);

                    if (null !== selectedIndex) {
                        this.selectedIndexes = [selectedIndex];
                    }
                }

                this._ignoreSelectionPointer();
            }

        }
    },
/**
    Description TODO
    @function
    */
    handleTouchcancel: {
        value: function() {
            this._ignoreSelectionPointer();
        }
    },
/**
    Description TODO
    @function
    @param {Event} event TODO
    */
    captureMousedown: {
        value: function(event) {
            this._observeSelectionPointer("mouse");

            var activeIndex = this._itemIndexOfElement(event.target);
            if (null !== activeIndex) {
                this.activeIndexes = [activeIndex];
            } else {
                this._ignoreSelectionPointer();
            }
        }
    },
/**
    Description TODO
    @function
    */
    handleMouseup: {
        value: function(event) {
            var selectedIndex = this._itemIndexOfElement(event.target);

            if (null !== selectedIndex) {
                // TODO expand the selection if shift/cmd etc (it's not necessarily a single selection being added
                this.selectedIndexes = [selectedIndex];
            }

            this._ignoreSelectionPointer();
        }
    },
/**
    Description TODO
    @function
    @param {String} pointer TODO
    @param {Component} demandingComponent TODO
    @returns {Boolean} true
    */
    surrenderPointer: {
        value: function(pointer, demandingComponent) {
            this._ignoreSelectionPointer();
            return true;
        }
    },
/**
  Description TODO
  @private
*/
    _selectionPointer: {
        enumerable: false,
        value: null
    },
/**
  Description TODO
  @private
*/
    _observeSelectionPointer: {
        value: function(pointer) {
            this._selectionPointer = pointer;
            this.eventManager.claimPointer(pointer, this);

            if (window.Touch) {
                document.addEventListener("touchend", this, false);
                document.addEventListener("touchcancel", this, false);
            } else {
                document.addEventListener("mouseup", this, false);
                // TODO on significant mousemovement/mouseout of the "selected" element, should we forget the selectionPointer
            }
        }
    },
/**
  Description TODO
  @private
*/
    _ignoreSelectionPointer: {
        value: function() {
            this.eventManager.forfeitPointer(this._selectionPointer, this);
            this._selectionPointer = null;

            this.activeIndexes = [];

            if (window.Touch) {
                document.removeEventListener("touchend", this, false);
                document.removeEventListener("touchcancel", this, false);
            } else {
                document.removeEventListener("mouseup", this, false);
            }
        }
    },
/**
  Description TODO
  @private
*/
    _iterationChildCount: {
        enumerable: false,
        value: null
    },
/**
  Description TODO
  @private
*/
    _iterationChildElementCount: {
        enumerable: false,
        value: null
    },
/**
    Description TODO
    @function
    */
    draw: {value: function() {
        var i,
            iItem,
            fragment,
            componentStartIndex,
            componentEndIndex,
            j,
            isFirstItem,
            itemCount = this._items.length,
            addFragment,
            repetitionElement = this.element,
            doc = repetitionElement.ownerDocument,
            firstAddedIndex,
            selectionCount,
            rangeToRemove,
            iterationElements,
            selectableElementCount,
            activatedCount,
            activatableElementCount,
            iterationElement,
            iterationElementClassList,
            indexMapChanged = this._indexMapChanged,
            activeIndex,
            selectedIndex;

        if (this._removeOriginalContent) {
            this._removeOriginalContent = false;
            repetitionElement.innerHTML = "";
            // even if there were items to remove we don't need to do that anymore.
            if (this._skipCurrentDraw) {
                this._skipCurrentDraw = false;
                return;
            }
        }

        // Before we remove any nodes, make sure we "deselect" them
        //but only for single element iterations
        if (1 === this._iterationChildElementCount) {

            iterationElements = repetitionElement.children;

            // NOTE Might be a bit excessive, but with the idea that the repetition will have a reasonable amount
            // of elements given the indexMap support I'll start with this
            // Wipe-out selection related classnames throughout the repetition to ensure a clean slate
            for (i = 0; i < iterationElements.length; i++) {
                iterationElement = iterationElements.item(i);
                if (iterationElement) {

                    if (this._dirtyIndexes[i]) {
                        iterationElementClassList = iterationElement.classList;

                        iterationElementClassList.remove("active");
                        iterationElementClassList.remove("selected");
                        iterationElementClassList.remove("no-transition");

                        if (indexMapChanged && this._indexMapAffectedIndexes[i]) {
                            iterationElementClassList.add("no-transition");
                            this._dirtyIndexes[i] = false;
                        }

                    }
                }
            }
        }

        // We've accounted for drawing given an indexMap change, schedule the next draw to clean up from that
        // by re-enabling transitions
        if (indexMapChanged) {
            this._indexMapAffectedIndexes.wipe();
            this._indexMapChanged = false;
            this.needsDraw = true;
        }

        // Remove items pending removal
        if (this._itemsToRemove.length && this._itemsToRemove.length > 0) {
            rangeToRemove = document.createRange();

            for (i = 0; (iItem = this._itemsToRemove[i]); i++) {

                rangeToRemove.setStart(repetitionElement, iItem.start);
                rangeToRemove.setEnd(repetitionElement, iItem.end);

                rangeToRemove.extractContents();
            }
            this._itemsToRemove.wipe();
        }

        if (this._itemsToAppend.length && this._itemsToAppend.length > 0) {
            addFragment = doc.createDocumentFragment();
            firstAddedIndex = itemCount;

            // Append items pending addition
            for (i = 0; (iItem = this._itemsToAppend[i]); i++) {
                fragment = iItem.fragment;
                delete iItem.fragment;
                isFirstItem = (repetitionElement.childNodes.length === 0);

                iItem.start = (itemCount + i) * this._iterationChildCount;
                iItem.end = iItem.start + this._iterationChildCount;

                addFragment.appendChild(fragment);

                //now that the item has been appended, we add it to our items array
                this._items.push(iItem);
                // Tell childComponents that are associated with this new item
                componentStartIndex = (itemCount + i) * this._iterationChildComponentsCount;
                componentEndIndex = componentStartIndex + this._iterationChildComponentsCount;
            }

            repetitionElement.appendChild(addFragment);

            itemCount = this._items.length;

            this._itemsToAppend.wipe();
            this._nextDeserializedItemIx = 0;
        }

        // TODO Add selection class to selected items; may be easier to have this bound to an item or something directly
        // basically we have a couple of ways to attack this; leaving it like this for now prior to optimization
        if (null !== this.selectedIndexes && this.selectedIndexes.length > 0 && 1 === this._iterationChildElementCount) {

            iterationElements = repetitionElement.children;
            selectionCount = this.selectedIndexes.length;
            selectableElementCount = Math.min(selectionCount, iterationElements.length);

            for (i = 0; i < selectableElementCount; i++) {
                selectedIndex = this.indexMap ? this.indexMap.indexOf(this.selectedIndexes[i]): this.selectedIndexes[i];
                iterationElement = iterationElements.item(selectedIndex);
                if (iterationElement) {
                    iterationElement.classList.add("selected");
                    //Mark the rediscovered selected index as dirty
                    this._dirtyIndexes[selectedIndex] = true;
                }
            }
        }

        // TODO Add active class to active items; may be easier to have this bound to an item or something directly
        // basically we have a couple of ways to attack this; leaving it like this for now prior to optimization
        if (null !== this._activeIndexes && this._activeIndexes.length > 0 && 1 === this._iterationChildElementCount) {

            iterationElements = this.element.children;
            activatedCount = this._activeIndexes.length;
            activatableElementCount = Math.min(activatedCount, iterationElements.length);

            for (i = 0; i < activatableElementCount; i++) {
                activeIndex = this.indexMap ? this.indexMap.indexOf(this._activeIndexes[i]): this._activeIndexes[i];
                iterationElement = iterationElements.item(activeIndex);
                if (iterationElement) {
                    iterationElement.classList.add("active");
                    //Mark the rediscovered active index as dirty
                    this._dirtyIndexes[activeIndex] = true;
                }
            }
        }

        this._drawnIndexMap = this._indexMap ? this.indexMap.slice(0) : null;

    }},
/**
    Description TODO
    @function
    */
    setupIterationSerialization: {value: function() {
        Montage.defineProperty(this, "serializeSelf", {value: this.serializeIteration});
    }},
/**
    Description TODO
    @function
    */
    setupIterationDeserialization: {value: function() {
        //        Montage.defineProperty(this, "deserializeProperties", {value: this.deserializeIteration});
        this.deserializeProperties = this.deserializeIteration;
    }},
/**
    Description TODO
    @function
    */
    removeIterationSerialization: {value: function() {
        delete this.serializeSelf;
    }},
/**
    Description TODO
    @function
    @param {Property} type TODO
    @param {Property} listener TODO
    @param {Property} useCapture TODO
    @param {Property} atSignIndex TODO
    @param {Property} bindingOrigin TODO
    @param {Property} bindingPropertyPath TODO
    @param {Property} bindingDescriptor TODO
    @returns null or Object.prototype.propertyChangeBindingListener.call
    */
    propertyChangeBindingListener: {value: function(type, listener, useCapture, atSignIndex, bindingOrigin, bindingPropertyPath, bindingDescriptor) {

        var usefulBindingDescriptor = bindingDescriptor,
            usefulType = type,
            currentIndex,
            descriptorKeys,
            descriptorKeyCount,
            iDescriptorKey,
            i,
            modifiedBoundObjectPropertyPath;

        if (bindingDescriptor && bindingDescriptor.boundObjectPropertyPath.match(/objectAtCurrentIteration/)) {
            if (this._currentItem) {
                currentIndex = this._items.length + this._nextDeserializedItemIx - 1;
                usefulBindingDescriptor = {};
                descriptorKeys = Object.keys(bindingDescriptor);
                descriptorKeyCount = descriptorKeys.length;
                for (i = 0; i < descriptorKeyCount; i++) {
                    iDescriptorKey = descriptorKeys[i];
                    usefulBindingDescriptor[iDescriptorKey] = bindingDescriptor[iDescriptorKey];
                }

                //TODO not as simple as replacing this, there may be more to the path maybe? (needs testing)
                modifiedBoundObjectPropertyPath = bindingDescriptor.boundObjectPropertyPath.replace(/objectAtCurrentIteration/, 'objects.' + currentIndex);
                usefulBindingDescriptor.boundObjectPropertyPath = modifiedBoundObjectPropertyPath;

                usefulType = type.replace(/objectAtCurrentIteration/, 'objects.' + currentIndex);
            } else {
                return null;
            }
        } else if(bindingDescriptor && bindingDescriptor.boundObjectPropertyPath.match(/selectionAtCurrentIteration/)) {
            if (this._currentItem) {
                currentIndex = this._items.length + this._nextDeserializedItemIx - 1;
                usefulBindingDescriptor = {};
                descriptorKeys = Object.keys(bindingDescriptor);
                descriptorKeyCount = descriptorKeys.length;
                for (i = 0; i < descriptorKeyCount; i++) {
                    iDescriptorKey = descriptorKeys[i];
                    usefulBindingDescriptor[iDescriptorKey] = bindingDescriptor[iDescriptorKey];
                }

                //TODO not as simple as replacing this, there may be more to the path maybe? (needs testing)

                modifiedBoundObjectPropertyPath = bindingDescriptor.boundObjectPropertyPath.replace(/selectionAtCurrentIteration/, 'selections.' + currentIndex);
                usefulBindingDescriptor.boundObjectPropertyPath = modifiedBoundObjectPropertyPath;

                usefulType = type.replace(/selectionAtCurrentIteration/, 'selections.' + currentIndex);

            } else {
                return null;
            }
        }

        return Object.prototype.propertyChangeBindingListener.call(this, usefulType, listener, useCapture, atSignIndex, bindingOrigin, bindingPropertyPath, usefulBindingDescriptor);
    }},
/**
    Description TODO
    @function
    @param {Property} serializer TODO
    */
    serializeIteration: {value: function(serializer) {
        serializer.setProperty("element", this.element);
        var childComponents = this.childComponents,
            addObject = serializer.addObject,
            i,
            childComponentCount = childComponents.length;

        for (i = 0; i < childComponentCount; i++) {
            addObject.call(serializer, childComponents[i]);
        }
        // iterations are already expanded
        serializer.setProperty("_isComponentExpanded", true);
    }},
/**
    Description TODO
    @function
    @param {Property} deserializer TODO
    */
    deserializeIteration: {value: function(deserializer) {
        var item = this._itemsToAppend[this._nextDeserializedItemIx++];

        if (item) {
            this._deserializedItem = item;
            item.element = deserializer.get("element");

            this.eventManager.registerEventHandlerForElement(this, item.element);
            if (logger.debug) {
                logger.debug(this._montage_metadata.objectName + ":deserializeIteration", "childNodes: " , item.element);
            }
        } else {
            this._deserializedItem = null;
        }
    }}
});<|MERGE_RESOLUTION|>--- conflicted
+++ resolved
@@ -36,9 +36,8 @@
 
     handleChange: {
         enumerable: false,
-<<<<<<< HEAD
-        value: function(event) {
-            if(event._event.propertyChange !== ChangeTypeModification) {
+        value: function(notification) {
+            if (notification.isMutation && notification.plus.length != notification.minus.length) {
 
                 if (!this.contentController) {
 
@@ -51,11 +50,6 @@
 
                 }
 
-=======
-        value: function(notification) {
-            if (notification.isMutation && notification.plus.length != notification.minus.length) {
-                this.selectedIndexes = null;
->>>>>>> 3c2a8747
                 this._mappedObjects = null;
 
                 if (this._isComponentExpanded) {
