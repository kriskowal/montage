/* <copyright>
 This file contains proprietary software owned by Motorola Mobility, Inc.<br/>
 No rights, expressed or implied, whatsoever to this software are provided by Motorola Mobility, Inc. hereunder.<br/>
 (c) Copyright 2011 Motorola Mobility, Inc.  All Rights Reserved.
 </copyright> */
/**
	@module "montage/ui/repetition.reel"
    @requires montage/core/core
    @requires montage/ui/component
    @requires montage/ui/template
    @requires montage/core/logger
    @requires montage/core/gate
*/
var Montage = require("montage").Montage,
    Component = require("ui/component").Component,
    Template = require("ui/template").Template,
    logger = require("core/logger").logger("repetition"),
    Gate = require("core/gate").Gate,
    ChangeTypeModification = require("core/event/mutable-event").ChangeTypes.MODIFICATION;
/**
 @class module:"montage/ui/repetition.reel".Repetition
 @extends module:montage/ui/component.Component
 */
var Repetition = exports.Repetition = Montage.create(Component, /** @lends module:"montage/ui/repetition.reel".Repetition# */{
    /**
     Description TODO
     */
    hasTemplate: {value: false},

    didCreate: {
        value: function() {
            this.addEventListener("change@objects", this._onObjectsChange, false);
        }
    },

    _onObjectsChange: {
        enumerable: false,
        value: function(event) {
            if(event._event.propertyChange !== ChangeTypeModification) {
                this.selectedIndexes = null;

                if (this._isComponentExpanded) {
                    this._refreshItems();
                }
            }
        }
    },

/**
    @private
*/
    _hasBeenDeserialized: {
        value: false,
        enumerable: false
    },

/**
  Description TODO
  @private
*/
    _nextDeserializedItemIx: {
        enumerable: false,
        value: 0,
        distinct: true
    },
/**
    Description TODO
    @function
    @returns itself
    */
    init: {
        enumerable: false,
        value: function() {
            this._items = [];
            this._itemsToAppend = [];
            this._nextDeserializedItemIx = 0;
            this._itemsToRemove = [];
            this._deletedItems = [];
            return this;
        }
    },
/**
  Description TODO
  @private
*/
    _contentController: {
        enumerable: false,
        value: null
    },
/**
        The collection of items managed the Repetition.
        @type {Function}
        @default null
    */
    contentController: {
        enumerable: false,
        get: function() {
            return this._contentController;
        },
        set: function(value) {
            if (this._contentController === value) {
                return;
            }

            if (this._contentController) {
                Object.deleteBinding(this, "objects");
                Object.deleteBinding(this, "selectedIndexes");
                Object.deleteBinding(this, "selections");
            }

            this._contentController = value;

            if (this._contentController) {

                // If we're already getting contentController related values from other bindings...stop that
                if (this._bindingDescriptors) {
                    Object.deleteBinding(this, "objects");
                }

                // And bind what we need from the new contentController
                var objectsBindingDescriptor,
                    selectedIndexesBindingDescriptor,
                    selectionsBindingDescriptor;

                objectsBindingDescriptor = {
                    boundObject: this._contentController,
                    boundObjectPropertyPath: "organizedObjects",
                    oneway: true
                };

                selectedIndexesBindingDescriptor = {
                    boundObject: this._contentController,
                    boundObjectPropertyPath: "selectedIndexes"
                };

                selectionsBindingDescriptor = {
                    boundObject: this._contentController,
                    boundObjectPropertyPath: "selections"
                };

                // If we're ready for bindings...go ahead an install
                // TODO: Look at changing this once the new serialization has been implemented
                if (this._hasBeenDeserialized) {
                    Object.defineBinding(this, "objects", objectsBindingDescriptor);
                    Object.defineBinding(this, "selectedIndexes", selectedIndexesBindingDescriptor);
                    Object.defineBinding(this, "selections", selectionsBindingDescriptor);
                } else {
                    // otherwise we need to defer it until later; we haven't been deserialized yet
                    if (!this._controllerBindingsToInstall) {
                        this._controllerBindingsToInstall = {};
                    }

                    this._controllerBindingsToInstall.objects = objectsBindingDescriptor;
                    this._controllerBindingsToInstall.selectedIndexes = selectedIndexesBindingDescriptor;
                    this._controllerBindingsToInstall.selections = selectionsBindingDescriptor;
                }
            }

            //TODO otherwise if no contentController should we disable selections?

        }
    },
/**
  Description TODO
  @private
*/
    _objects: {
        enumerable: false,
        serializable: true,
        value: null
    },

    _mappedObjects: {
        enumerable: false,
        serializable: true,
        value: null
    },
/**
        Description TODO
        @type {Function}
        @default null
    */
    objects: {
        dependencies: ["indexMap"],
        enumerable: false,
        get: function() {
            if (!this.indexMap) {
                return this._objects;
            } else {
                if (this._objects && !this._mappedObjects) {
                    this._mappedObjects = this.indexMap.map(function(value) {
                        return this._objects.getProperty(value);
                    }, this);
                }
                return this._mappedObjects;
            }
        },
        set: function(value) {
            if (logger.isDebug) {
                logger.debug(this, " set objects:", (value ? value.length : null), value, "same objects?", value === this._objects);
            }

            this._mappedObjects = null;
            this._objects = value;

            // Objects have changed, clear the selectedIndexes, if we're managing our own selection
            if (!this.contentController) {
                this.selectedIndexes = null;
            }

            if (this._isComponentExpanded) {
                this._refreshItems();
            }

<<<<<<< HEAD
=======
        },
        modify: function(modificationType, newValue, oldValue) {
            this.selectedIndexes = null;
            this._mappedObjects = null;

            if (this._isComponentExpanded) {
                this._refreshItems();
            }
>>>>>>> 633417c8
        }
    },
/**
  Description TODO
  @private
*/
    _isSelectionEnabled: {
        enumerable: false,
        value: false
    },
/**
        Description TODO
        @type {Function}
        @default {Boolean} false
    */
    isSelectionEnabled: {
        get: function() {
            return this._isSelectionEnabled;
        },
        set: function(value) {
            if (value === this._isSelectionEnabled) {
                return;
            }

            this._isSelectionEnabled = value;

            if (this._isComponentExpanded) {
                this._refreshSelectionTracking();
            }
        }
    },
/**
  Description TODO
  @private
*/
    _childLoadedCount: {
        enumerable: false,
        value: 0
    },
/**
  Description TODO
  @private
*/
    _iterationChildComponentsCount: {
        enumerable: false,
        serializable: true,
        value: null
    },
/**
  Description TODO
  @private
*/
    _expectedChildComponentsCount: {
        enumerable: false,
        serializable: true,
        value: null
    },

    _indexMap: {
        enumerable: false,
        value: null
    },

    indexMap: {
        get: function() {
            return this._indexMap;
        },
        set: function(value) {
            if (value === this._indexMap) {
                return;
            }

            this._mappedObjects = null;
            this._indexMap = value;

            if (this._isComponentExpanded) {
                this._refreshItems();
            }

            //TODO react to modifications to the indexMap?
        }
    },

 /**
  Description TODO
  @private
*/
    _items: {
        enumerable: false,
        value: [],
        distinct: true
    },
/**
  Description TODO
  @private
*/
    _itemsToAppend: {
        enumerable: false,
        value: [],
        distinct: true
    },
/**
  Description TODO
  @private
*/
    _itemsToRemove: {
        enumerable: false,
        value: [],
        distinct: true
    },
/**
  Description TODO
  @private
*/
    _deletedItems: {
        enumerable: false,
        value: [],
        distinct: true
    },
/**
  Description TODO
  @private
*/
    _refreshingItems: {
        value: false
    },
/**
  Description TODO
  @private
*/
    _refreshItems: {
        value: function() {

            if (this._refreshingItems) {
                return;
            }
            this._refreshingItems = true;

            var objectCount = this._objects ? this._objects.length : 0,
                itemCount = this._items.length + this._itemsToAppend.length,
                neededItemCount,
                i;


            if (this._objects && this.indexMap) {
                objectCount = this.indexMap.length;
            }

            neededItemCount = objectCount - itemCount;

            // TODO: this needs to be here because the repetition might be ready to draw during a call to _addItem (if all modules are already loaded).
            // The problem is that when the gate is open, and the repetition hasn't ask to be drawn, the _canDraw = true will never happen and it will not happen when needsDraw = true afterwards. This kind of sucks because it means the needsDraw=true and the opening of the Gate needs to be in the correct order.
            // needsDraw should do _canDraw = true if the gate was opened, but we need to be careful since _canDraw=true only works if there was a previous _canDraw=false.
            if (0 !== neededItemCount) {
                this.needsDraw = true;
            }

            // TODO what if instead of actually adding/removing (effectively loading and unloading child components) at this
            // point, we instead only changed the count or something about how many items are needed...
            // only after that count is changed such that we know how many items we will need to load
            // do we then try to add them
            // each one of these addItem calls triggers a refreshItems
            // or well I'm trying a flag right
            if (neededItemCount > 0) {
                // _addItem might be completly synchrounous since we cache both template and deserializer so we need to set this before adding any item otherwise it will trigger a draw after every iteration template instantiation.
                this._expectedChildComponentsCount += (this._iterationChildComponentsCount||1) * neededItemCount;
                this.canDrawGate.setField("iterationLoaded", false);
                // Need to add more items
                for (i = 0; i < neededItemCount; i++) {
                    this._addItem();
                }
            } else if (neededItemCount < 0) {
                // Need to remove extra items
                for (i = neededItemCount; i < 0; i++) {
                    this._deleteItem();
                }
            }

            this._refreshingItems = false;
            // Otherwise, no change in length; don't add or remove items
            // bindings should already be in place
        }
    },
/**
  Description TODO
  @private
*/
    _addItem: {value: function() {
        var self = this,
            items = this._items,
            childComponents,
            childComponent,
            componentsCount,
            index,
            componentStartIndex,
            componentEndIndex,
            canDrawGate = self.canDrawGate;

        // TODO simply pop from deletedItems if we have any in that pool
        this._currentItem = {};

        // TODO when do we actually consider the item part of the "items" array? now or after drawing?
        // right now I think we want to say if it's not in the DOM; it's not in the items list
        // for clarity sake
        this._itemsToAppend.push(this._currentItem);
        index = items.length + this._itemsToAppend.length - 1;

        self._canDraw = false;
        componentsCount = this._iterationChildComponentsCount;
        this._iterationTemplate.instantiateWithComponent(this, function() {
            if (componentsCount === 0) {
                if (++self._childLoadedCount === self._expectedChildComponentsCount) {
                    canDrawGate.setField("iterationLoaded", true);
                }
            } else {
                childComponents = self.childComponents;
                componentStartIndex = index * self._iterationChildComponentsCount;
                componentEndIndex = componentStartIndex + componentsCount;
                for (var i = componentStartIndex; i < componentEndIndex; i++) {
                    childComponent = childComponents[i];
                    childComponent.needsDraw = true;
                    childComponent.loadComponentTree(function() {
                        if (++self._childLoadedCount === self._expectedChildComponentsCount) {
                            canDrawGate.setField("iterationLoaded", true);
                        }
                    });
                }
            }
        });
    }},
/**
  Description TODO
  @private
*/
    _deleteItem: {value: function() {

        var deletedItem, itemIndex, removedComponents, childComponents = this.childComponents, childComponentsCount = this._iterationChildComponentsCount,
            itemsToAppendCount = this._itemsToAppend.length;
        if (itemsToAppendCount > 0) {
            // We caught the need to remove these items before they got inserted
            // just don't bother appending them
            deletedItem = this._itemsToAppend.pop();
            // TODO: make _deletedItems usable in _addItem
            //this._deletedItems.push(deletedItem);
            if (--itemsToAppendCount <= this._nextDeserializedItemIx) {
                this._nextDeserializedItemIx = itemsToAppendCount;
            }
        } else if (this._items.length > 0) {
            // No items were scheduled for appending, so we need to extract some
            deletedItem = this._items.pop();
            this._itemsToRemove.push(deletedItem);
        }

        if (childComponentsCount > 0) {
            removedComponents = childComponents.splice(childComponents.length - childComponentsCount, childComponentsCount);
            this._childLoadedCount -= childComponentsCount;
            this._expectedChildComponentsCount -= childComponentsCount;
            for (var i = 0, l = removedComponents.length; i < l; i++) {
                removedComponents[i].cleanupDeletedComponentTree();
            }
        } else {
            this._childLoadedCount--;
            this._expectedChildComponentsCount--;
        }
    }},

    _iterationTemplate: {
        enumerable: false,
        serializable: true,
        value: null
    },
/**
    Description TODO
    @function
    @param {Function} callback The callback method.
    */
    expandComponent: {value: function expandComponent(callback) {
        this._setupIterationTemplate();
        this._isComponentExpanded = true;
        if (callback) {
            callback();
        }
    }},

    // we don't want to reinitialize the ownerComponent again
    templateDidDeserializeObject: {
        value: null
    },

    _setupIterationTemplate: {
        value: function() {
            var element = this._element,
                childComponents = this.childComponents,
                childComponent;

            this.setupIterationSerialization();
            this.setupIterationDeserialization();
            this._iterationChildComponentsCount = childComponents.length;
            this._iterationChildCount = element.childNodes.length;
            this._iterationChildElementCount = element.children.length;

            if (this._iterationChildComponentsCount > 0) {
                this._templateId = childComponents[0]._suuid || childComponents[0].uuid;
                this._iterationTemplate = Template.templateWithComponent(this);
            } else {
                this._iterationTemplate = Template.create().initWithComponent(this);
            }
            this._iterationTemplate.optimize();
            this._removeOriginalContent = true;

            if (logger.isDebug) {
                logger.debug(this._iterationTemplate.exportToString());
            }

            // just needed to create the iteration Template, so we get rid of it.
            this.removeIterationSerialization();

            while ((childComponent = childComponents.shift())) {
                childComponent.needsDraw = false;
            }

            if (this.objects && (this.objects.length !== this._items.length)) {
                this._refreshItems();
            }
        }
    },

    // called on iteration instantiation
    templateDidLoad: {value: function() {
        var range = document.createRange(),
            item = this._deserializedItem,
            children = item.element.childNodes,
            i;

        item.fragment = document.createDocumentFragment();
        while (children.length > 0) {
            // As the nodes are appended to item.fragment they are removed
            // from item.element, so always use index 0.
            item.fragment.appendChild(children[0]);
        }
        delete item.element;
    }},

    contentWillChange: {
        value: function(content) {
            this._refreshingItems = true;
            this.reset();
        }
    },

    contentDidChange: {
        value: function() {
            this._refreshingItems = false;
            this._setupIterationTemplate();
            this._skipCurrentDraw = true;
        }
    },

    reset: {
        value: function() {
            this._items = [];
            this._itemsToAppend = [];
            this._nextDeserializedItemIx = 0;
            this._itemsToRemove = [];
            this._deletedItems = [];
        }
    },

    deserializedFromTemplate: {value: function deserializedFromTemplate() {
        if (this._isComponentExpanded) {
            // this is setup just for the flattening of the template iteration, the iteration needs to be serialized once it's completely flatten.
            this.setupIterationSerialization();
        }
        var controllerBindingDescriptorsToInstall = this._controllerBindingsToInstall;
        if (controllerBindingDescriptorsToInstall) {
            for (var key in controllerBindingDescriptorsToInstall) {
                Object.defineBinding(this, key, controllerBindingDescriptorsToInstall[key]);
            }
            delete this._controllerBindingsToInstall;
        }
        this._hasBeenDeserialized = true;
    }},

    canDraw: {
        value: function() {
            var canDraw = this.canDrawGate.value, component, i, length = this.childComponents.length;
            if (canDraw) {
                for (i = 0; i < length; i++) {
                    if (!this.childComponents[i].canDraw()) {
                        canDraw = false;
                        break;
                    }
                }
            }
            return canDraw;
        }
    },
/**
    Description TODO
    @function
    */
    prepareForDraw: {
        value: function() {
            this._refreshSelectionTracking();
        }
    },
/**
  Description TODO
  @private
*/
    _selectedIndexesToDeselectOnDraw: {
        enumerable: false,
        value: null
    },
/**
  Description TODO
  @private
*/
    _selectedIndexes: {
        enumerable: false,
        value: null
    },
/**
        Description TODO
        @type {Function}
        @default null
    */
    selectedIndexes: {
        enumerable: false,
        get: function() {
            return this._selectedIndexes;
        },
        set: function(value) {

            if (!this._selectedIndexesToDeselectOnDraw) {
                this._selectedIndexesToDeselectOnDraw = this.selectedIndexes ? this.selectedIndexes : [];
            }

            // Accumulate the indexes that were selected since the last time we drew
            // Note this may mean we remove and re-add a selected class when we draw, but that should be quicker
            // than trying to keep this list as accurate as possible
            if (this.selectedIndexes || 0 === this.selectedIndexes) {
                this._selectedIndexesToDeselectOnDraw = this._selectedIndexesToDeselectOnDraw.concat(this.selectedIndexes);
            }

            this._selectedIndexes = value;


            if (this._isComponentExpanded) {
                this.needsDraw = true;
            }
        }
    },


    // parse array with same length as objects but contains true / false(falsy)
    // only applicable if contentController is used with the Repetition
    selections: {
        get: function() {
            if(this.contentController) {
                return this.contentController.selections;
            }
            return null;
        },
        set: function(v) {
            if(this.contentController) {
                this.contentController.selections = v;
            }
        },
        modify: function(v) {
            if(this.contentController) {
                this.contentController.selections = this.selections;
            }
        }
    },


/**
  Description TODO
  @private
*/
    _activeIndexesToClearOnDraw: {
        enumerable: false,
        value: null
    },
/**
  Description TODO
  @private
*/
    _activeIndexes: {
        enumerable: false,
        value: null
    },
/**
        Description TODO
        @type {Function}
        @default null
    */
    activeIndexes: {
        enumerable: false,
        get: function() {
            return this._activeIndexes;
        },
        set: function(value) {

            if (!this._activeIndexesToClearOnDraw) {
                this._activeIndexesToClearOnDraw = this._activeIndexes ? this.activeIndexes : [];
            }

            if (this._activeIndexes || 0 === this._activeIndexes) {
                this._activeIndexesToClearOnDraw = this._activeIndexesToClearOnDraw.concat(this._activeIndexes);
            }

            this._activeIndexes = value;

            if (this._isComponentExpanded) {
                this.needsDraw = true;
            }
        }
    },
/**
  Description TODO
  @private
*/
    _refreshSelectionTracking: {
        value: function() {

            if (this.isSelectionEnabled) {
                if (window.Touch) {
                    this.element.addEventListener("touchstart", this, true);
                } else {
                    this.element.addEventListener("mousedown", this, true);
                }
            } else {
                if (window.Touch) {
                    this.element.removeEventListener("touchstart", this, true);
                } else {
                    this.element.removeEventListener("mousedown", this, true);
                }
            }

        }
    },
/**
  Description TODO
  @private
*/
    _itemIndexOfElement: {
        value: function (element) {

            var repetitionChild = element,
                itemIndex = null,
                endOffsetAdjustment,
                range;

            // from the given element go up until we hit the repetitionElement;
            // meaning the last element we hit is an immediate child of the repetition
            if (repetitionChild === this.element) {
                return itemIndex;
            }
            while (repetitionChild && repetitionChild.parentNode !== this.element) {
                repetitionChild = repetitionChild.parentNode;
            }

            if (!repetitionChild) {
                return null;
            }

            // figure out what index that node is inside the repetitionElement's.childNodes collection
            // knowing how many nodes we have per iteration and which index was clicked we can figure out the selectedIndex
            range = this.element.ownerDocument.createRange();
            range.setStart(this.element, 0);
            range.setEndAfter(repetitionChild);
            endOffsetAdjustment = this._iterationChildCount > 1 ? 1 : 0;

            itemIndex = ((range.endOffset + endOffsetAdjustment) / this._iterationChildCount) - 1;

            // TODO#3493  francois shift the index by the amount defined by the large array controller?

            if (this.indexMap) {
                 return this.indexMap[itemIndex];
            } else {
                return itemIndex;
            }
        }
    },
    // TODO by the time we have batches/subsets of the entire content/repetition visible at a time
    // we'll need to really translate selected indexes within a repetition viewing a subset to the
    // selected indexes within the actual content collection
/**
    Description TODO
    @function
    @param {Event} event TODO
    */
    captureTouchstart: {
        value: function(event) {

            if (this._selectionPointer || 0 === this._selectionPointer) {
                // If we already have one touch making a selection, ignore any others
                return;
            }

            this._observeSelectionPointer(event.changedTouches[0].identifier);

            var activeIndex = this._itemIndexOfElement(event.target);
            if (null !== activeIndex) {
                this.activeIndexes = [activeIndex];
            }
        }
    },
/**
    Description TODO
    @function
    @param {Event} event TODO
    */
    handleTouchend: {
        value: function(event) {
            // TODO only grab new touches that are in target touches as well maybe?

            var i = 0;
            while (i < event.changedTouches.length && event.changedTouches[i].identifier !== this._selectionPointer) {
                i++;
            }

            if (i < event.changedTouches.length) {
                if (this.eventManager.isPointerClaimedByComponent(this._selectionPointer, this)) {
                    var selectedIndex = this._itemIndexOfElement(event.target);

                    if (null !== selectedIndex) {
                        this.selectedIndexes = [selectedIndex];
                    }
                }

                this._ignoreSelectionPointer();
            }

        }
    },
/**
    Description TODO
    @function
    */
    handleTouchcancel: {
        value: function() {
            this._ignoreSelectionPointer();
        }
    },
/**
    Description TODO
    @function
    @param {Event} event TODO
    */
    captureMousedown: {
        value: function(event) {
            this._observeSelectionPointer("mouse");

            var activeIndex = this._itemIndexOfElement(event.target);
            if (null !== activeIndex) {
                this.activeIndexes = [activeIndex];
            }
        }
    },
/**
    Description TODO
    @function
    */
    handleMouseup: {
        value: function(event) {
            var selectedIndex = this._itemIndexOfElement(event.target);

            if (null !== selectedIndex) {
                // TODO expand the selection if shift/cmd etc (it's not necessarily a single selection being added
                this.selectedIndexes = [selectedIndex];
            }

            this._ignoreSelectionPointer();
        }
    },
/**
    Description TODO
    @function
    @param {String} pointer TODO
    @param {Component} demandingComponent TODO
    @returns {Boolean} true
    */
    surrenderPointer: {
        value: function(pointer, demandingComponent) {
            this._ignoreSelectionPointer();
            return true;
        }
    },
/**
  Description TODO
  @private
*/
    _selectionPointer: {
        enumerable: false,
        value: null
    },
/**
  Description TODO
  @private
*/
    _observeSelectionPointer: {
        value: function(pointer) {
            this._selectionPointer = pointer;
            this.eventManager.claimPointer(pointer, this);

            if (window.Touch) {
                document.addEventListener("touchend", this, false);
                document.addEventListener("touchcancel", this, false);
            } else {
                document.addEventListener("mouseup", this, false);
                // TODO on significant mousemovement/mouseout of the "selected" element, should we forget the selectionPointer
            }
        }
    },
/**
  Description TODO
  @private
*/
    _ignoreSelectionPointer: {
        value: function() {
            this.eventManager.forfeitPointer(this._selectionPointer, this);
            this._selectionPointer = null;

            this.activeIndexes = [];

            if (window.Touch) {
                document.removeEventListener("touchend", this, false);
                document.removeEventListener("touchcancel", this, false);
            } else {
                document.removeEventListener("mouseup", this, false);
            }
        }
    },
/**
  Description TODO
  @private
*/
    _iterationChildCount: {
        enumerable: false,
        value: null
    },
/**
  Description TODO
  @private
*/
    _iterationChildElementCount: {
        enumerable: false,
        value: null
    },
/**
    Description TODO
    @function
    */
    draw: {value: function() {
        var i,
            iItem,
            fragment,
            componentStartIndex,
            componentEndIndex,
            j,
            isFirstItem,
            itemCount = this._items.length,
            addFragment,
            repetitionElement = this.element,
            doc = repetitionElement.ownerDocument,
            firstAddedIndex,
            selectionCount,
            deselectionCount,
            rangeToRemove,
            iterationElements,
            deselectableElementCount,
            deactivateCount,
            deactivatableElementCount,
            selectableElementCount,
            activatedCount,
            activatableElementCount,
            iterationElement;

        if (this._removeOriginalContent) {
            this._removeOriginalContent = false;
            repetitionElement.innerHTML = "";
            // even if there were items to remove we don't need to do that anymore.
            if (this._skipCurrentDraw) {
                this._skipCurrentDraw = false;
                return;
            }
        }

        // Before we remove any nodes, make sure we "deselect" them
        //but only for single element iterations
        if (1 === this._iterationChildElementCount) {

            iterationElements = repetitionElement.children;

            if (this._activeIndexesToClearOnDraw &&
                this._activeIndexesToClearOnDraw.length > 0) {

                deactivateCount = this._activeIndexesToClearOnDraw.length;
                deactivatableElementCount = Math.min(deactivateCount, iterationElements.length);

                for (i = 0; i < deactivateCount; i++) {
                    iterationElement = iterationElements.item((this.indexMap ? this.indexMap.indexOf(this._activeIndexesToClearOnDraw[i]): this._activeIndexesToClearOnDraw[i]));
                    if (iterationElement) {
                        iterationElement.classList.remove("active");
                    }
                }

                this._activeIndexesToClearOnDraw = [];
            }

            if (this._selectedIndexesToDeselectOnDraw &&
                this._selectedIndexesToDeselectOnDraw.length > 0) {

                deselectionCount = this._selectedIndexesToDeselectOnDraw.length;
                deselectableElementCount = Math.min(deselectionCount, iterationElements.length);

                for (i = 0; i < deselectableElementCount; i++) {
                    iterationElement = iterationElements.item((this.indexMap ? this.indexMap.indexOf(this._selectedIndexesToDeselectOnDraw[i]): this._selectedIndexesToDeselectOnDraw[i]));
                    if (iterationElement) {
                        iterationElement.classList.remove("selected");
                    }
                }

                this._selectedIndexesToDeselectOnDraw = [];
            }

        }


        // Remove items pending removal
        if (this._itemsToRemove.length && this._itemsToRemove.length > 0) {
            rangeToRemove = document.createRange();

            for (i = 0; (iItem = this._itemsToRemove[i]); i++) {

                rangeToRemove.setStart(repetitionElement, iItem.start);
                rangeToRemove.setEnd(repetitionElement, iItem.end);

                rangeToRemove.extractContents();
            }
            this._itemsToRemove = [];
        }

        if (this._itemsToAppend.length && this._itemsToAppend.length > 0) {
            addFragment = doc.createDocumentFragment();
            firstAddedIndex = itemCount;

            // Append items pending addition
            for (i = 0; (iItem = this._itemsToAppend[i]); i++) {
                fragment = iItem.fragment;
                delete iItem.fragment;
                isFirstItem = (repetitionElement.childNodes.length === 0);

                iItem.start = (itemCount + i) * this._iterationChildCount;
                iItem.end = iItem.start + this._iterationChildCount;

                addFragment.appendChild(fragment);

                //now that the item has been appended, we add it to our items array
                this._items.push(iItem);
                // Tell childComponents that are associated with this new item
                componentStartIndex = (itemCount + i) * this._iterationChildComponentsCount;
                componentEndIndex = componentStartIndex + this._iterationChildComponentsCount;
            }

            repetitionElement.appendChild(addFragment);

            itemCount = this._items.length;

            this._itemsToAppend = [];
            this._nextDeserializedItemIx = 0;
        }

        // TODO Add selection class to selected items; may be easier to have this bound to an item or something directly
        // basically we have a couple of ways to attack this; leaving it like this for now prior to optimization
        if (null !== this.selectedIndexes && this.selectedIndexes.length > 0 && 1 === this._iterationChildElementCount) {

            iterationElements = repetitionElement.children;
            selectionCount = this.selectedIndexes.length;
            selectableElementCount = Math.min(selectionCount, iterationElements.length);

            for (i = 0; i < selectableElementCount; i++) {
                iterationElement = iterationElements.item((this.indexMap ? this.indexMap.indexOf(this.selectedIndexes[i]): this.selectedIndexes[i]));
                if (iterationElement) {
                    iterationElement.classList.add("selected");
                }
            }
        }

        // TODO Add active class to active items; may be easier to have this bound to an item or something directly
        // basically we have a couple of ways to attack this; leaving it like this for now prior to optimization
        if (null !== this._activeIndexes && this._activeIndexes.length > 0 && 1 === this._iterationChildElementCount) {

            iterationElements = this.element.children;
            activatedCount = this._activeIndexes.length;
            activatableElementCount = Math.min(activatedCount, iterationElements.length);

            for (i = 0; i < activatableElementCount; i++) {
                iterationElement = iterationElements.item((this.indexMap ? this.indexMap.indexOf(this._activeIndexes[i]): this._activeIndexes[i]));
                if (iterationElement) {
                    iterationElement.classList.add("active");
                }
            }
        }

    }},
/**
    Description TODO
    @function
    */
    setupIterationSerialization: {value: function() {
        Montage.defineProperty(this, "serializeSelf", {value: this.serializeIteration});
    }},
/**
    Description TODO
    @function
    */
    setupIterationDeserialization: {value: function() {
        //        Montage.defineProperty(this, "deserializeSelf", {value: this.deserializeIteration});
        this.deserializeSelf = this.deserializeIteration;
    }},
/**
    Description TODO
    @function
    */
    removeIterationSerialization: {value: function() {
        delete this.serializeSelf;
    }},
/**
    Description TODO
    @function
    @param {Property} type TODO
    @param {Property} listener TODO
    @param {Property} useCapture TODO
    @param {Property} atSignIndex TODO
    @param {Property} bindingOrigin TODO
    @param {Property} bindingPropertyPath TODO
    @param {Property} bindingDescriptor TODO
    @returns null or Object.prototype.propertyChangeBindingListener.call
    */
    propertyChangeBindingListener: {value: function(type, listener, useCapture, atSignIndex, bindingOrigin, bindingPropertyPath, bindingDescriptor) {

        var usefulBindingDescriptor = bindingDescriptor;
        var usefulType = type;
        var currentIndex;

        if (bindingDescriptor && bindingDescriptor.boundObjectPropertyPath.match(/objectAtCurrentIteration/)) {
            if (this._currentItem) {
                currentIndex = this._items.length + this._nextDeserializedItemIx - 1;
                usefulBindingDescriptor = {};
                var descriptorKeys = Object.keys(bindingDescriptor);
                var descriptorKeyCount = descriptorKeys.length;
                var iDescriptorKey;
                for (var i = 0; i < descriptorKeyCount; i++) {
                    iDescriptorKey = descriptorKeys[i];
                    usefulBindingDescriptor[iDescriptorKey] = bindingDescriptor[iDescriptorKey];
                }

                //TODO not as simple as replacing this, there may be more to the path maybe? (needs testing)
                var modifiedBoundObjectPropertyPath = bindingDescriptor.boundObjectPropertyPath.replace(/objectAtCurrentIteration/, 'objects.' + currentIndex);
                usefulBindingDescriptor.boundObjectPropertyPath = modifiedBoundObjectPropertyPath;

                usefulType = type.replace(/objectAtCurrentIteration/, 'objects.' + currentIndex);
            }   else {
                return null;
            }
        } else if(bindingDescriptor && bindingDescriptor.boundObjectPropertyPath.match(/selectionAtCurrentIteration/)) {
            if (this._currentItem) {
                currentIndex = this._items.length + this._nextDeserializedItemIx - 1;
                usefulBindingDescriptor = {};
                var descriptorKeys = Object.keys(bindingDescriptor);
                var descriptorKeyCount = descriptorKeys.length;
                var iDescriptorKey;
                for (var i = 0; i < descriptorKeyCount; i++) {
                    iDescriptorKey = descriptorKeys[i];
                    usefulBindingDescriptor[iDescriptorKey] = bindingDescriptor[iDescriptorKey];
                }

                //TODO not as simple as replacing this, there may be more to the path maybe? (needs testing)

                var modifiedBoundObjectPropertyPath = bindingDescriptor.boundObjectPropertyPath.replace(/selectionAtCurrentIteration/, 'selections.' + currentIndex);
                usefulBindingDescriptor.boundObjectPropertyPath = modifiedBoundObjectPropertyPath;

                usefulType = type.replace(/selectionAtCurrentIteration/, 'selections.' + currentIndex);

            }   else {
                return null;
            }
        }

        return Object.prototype.propertyChangeBindingListener.call(this, usefulType, listener, useCapture, atSignIndex, bindingOrigin, bindingPropertyPath, usefulBindingDescriptor);
    }},
/**
    Description TODO
    @function
    @param {Property} serializer TODO
    */
    serializeIteration: {value: function(serializer) {
        serializer.set("element", this.element);
        var childComponents = this.childComponents;
        for (var i = 0, l = childComponents.length; i < l; i++) {
            serializer.addObject(childComponents[i]);
        }
        // iterations are already expanded
        serializer.set("_isComponentExpanded", true);
    }},
/**
    Description TODO
    @function
    @param {Property} deserializer TODO
    */
    deserializeIteration: {value: function(deserializer) {
        var item = this._itemsToAppend[this._nextDeserializedItemIx++];

        this._deserializedItem = item;
        item.element = deserializer.get("element");

        this.eventManager.registerEventHandlerForElement(this, item.element);
        if (logger.debug) {
            logger.debug(this._montage_metadata.objectName + ":deserializeIteration", "childNodes: " , item.element);
        }
    }}
});<|MERGE_RESOLUTION|>--- conflicted
+++ resolved
@@ -38,6 +38,7 @@
         value: function(event) {
             if(event._event.propertyChange !== ChangeTypeModification) {
                 this.selectedIndexes = null;
+                this._mappedObjects = null;
 
                 if (this._isComponentExpanded) {
                     this._refreshItems();
@@ -212,17 +213,6 @@
                 this._refreshItems();
             }
 
-<<<<<<< HEAD
-=======
-        },
-        modify: function(modificationType, newValue, oldValue) {
-            this.selectedIndexes = null;
-            this._mappedObjects = null;
-
-            if (this._isComponentExpanded) {
-                this._refreshItems();
-            }
->>>>>>> 633417c8
         }
     },
 /**
